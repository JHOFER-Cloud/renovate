import is from '@sindresorhus/is';
import { quote } from 'shlex';
import { logger } from '../../../logger';
import { findGithubToken } from '../../../util/check-token';
import { exec } from '../../../util/exec';
import type { ExecOptions } from '../../../util/exec/types';
import {
<<<<<<< HEAD
=======
  ensureCacheDir,
>>>>>>> 0a8444f2
  getSiblingFileName,
  readLocalFile,
  writeLocalFile,
} from '../../../util/fs';
import { getRepoStatus } from '../../../util/git';
import { getGitEnvironmentVariables } from '../../../util/git/auth';
import * as hostRules from '../../../util/host-rules';
import type { UpdateArtifact, UpdateArtifactsResult } from '../types';

export async function updateArtifacts({
  packageFileName,
  config,
  updatedDeps,
  newPackageFileContent,
}: UpdateArtifact): Promise<UpdateArtifactsResult[] | null> {
  const lockFileName = getSiblingFileName(packageFileName, 'flake.lock');
  const existingLockFileContent = await readLocalFile(lockFileName);

  logger.trace({ packageFileName, updatedDeps }, 'nix.updateArtifacts');

  if (!existingLockFileContent) {
    logger.debug('No flake.lock found');
    return null;
  }

  await writeLocalFile(packageFileName, newPackageFileContent);

  let cmd = `nix --extra-experimental-features 'nix-command flakes' `;

  const token = findGithubToken(
    hostRules.find({
      hostType: 'github',
      url: 'https://api.github.com/',
    }),
  );

  if (token) {
    cmd += `--extra-access-tokens github.com=${token} `;
  }

  if (config.isLockFileMaintenance) {
    cmd += 'flake update';
  } else {
    const inputs = updatedDeps
      .map(({ depName }) => depName)
      .filter(is.nonEmptyStringAndNotWhitespace)
      .map((depName) => quote(depName))
      .join(' ');
    cmd += `flake update ${inputs}`;
  }
  const execOptions: ExecOptions = {
    cwdFile: packageFileName,
<<<<<<< HEAD
    extraEnv: getGitEnvironmentVariables(),
=======
    extraEnv: {
      ...getGitEnvironmentVariables(),
      NIX_CACHE_HOME: await ensureCacheDir('nix'),
    },
>>>>>>> 0a8444f2
    toolConstraints: [
      {
        toolName: 'nix',
        constraint: config.constraints?.nix,
      },
    ],
    docker: {},
  };

  try {
    await exec(cmd, execOptions);

    const status = await getRepoStatus();
    if (!status.modified.includes(lockFileName)) {
      return null;
    }
    logger.debug('Returning updated flake.lock');
    return [
      {
        file: {
          type: 'addition',
          path: lockFileName,
          contents: await readLocalFile(lockFileName),
        },
      },
    ];
  } catch (err) {
    logger.warn({ err }, 'Error updating flake.lock');
    return [
      {
        artifactError: {
          lockFile: lockFileName,
          stderr: err.message,
        },
      },
    ];
  }
}<|MERGE_RESOLUTION|>--- conflicted
+++ resolved
@@ -5,10 +5,7 @@
 import { exec } from '../../../util/exec';
 import type { ExecOptions } from '../../../util/exec/types';
 import {
-<<<<<<< HEAD
-=======
   ensureCacheDir,
->>>>>>> 0a8444f2
   getSiblingFileName,
   readLocalFile,
   writeLocalFile,
@@ -61,14 +58,10 @@
   }
   const execOptions: ExecOptions = {
     cwdFile: packageFileName,
-<<<<<<< HEAD
-    extraEnv: getGitEnvironmentVariables(),
-=======
     extraEnv: {
       ...getGitEnvironmentVariables(),
       NIX_CACHE_HOME: await ensureCacheDir('nix'),
     },
->>>>>>> 0a8444f2
     toolConstraints: [
       {
         toolName: 'nix',
