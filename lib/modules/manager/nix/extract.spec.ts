import { codeBlock } from 'common-tags';
import { ZodError } from 'zod';
import { GitRefsDatasource } from '../../datasource/git-refs';
import { id as nixpkgsVersioning } from '../../versioning/nixpkgs';
import { extractPackageFile } from '.';
import { fs, logger } from '~test/util';

vi.mock('../../../util/fs');

describe('modules/manager/nix/extract', () => {
  beforeEach(() => {
    fs.getSiblingFileName.mockImplementation(
      (fileName, siblingName) => siblingName,
    );
<<<<<<< HEAD
  });

  it('returns null when flake.lock file cannot be read', async () => {
    fs.readLocalFile.mockResolvedValueOnce(null);
    expect(await extractPackageFile('', 'flake.nix')).toBeNull();
  });

  it('returns null when flake.lock cannot be parsed', async () => {
    fs.readLocalFile.mockResolvedValueOnce('{ invalid json');
    expect(await extractPackageFile('', 'flake.nix')).toBeNull();
    expect(logger.logger.debug).toHaveBeenCalledWith(
      { flakeLockFile: 'flake.lock', error: expect.any(ZodError) },
      'invalid flake.lock file',
    );
  });

  it('returns null when flake.lock is missing root node', async () => {
    const flakeLock = codeBlock`{
      "nodes": {},
      "root": "root",
      "version": 7
    }`;
    fs.readLocalFile.mockResolvedValueOnce(flakeLock);
    expect(await extractPackageFile('', 'flake.nix')).toBeNull();
    expect(logger.logger.debug).toHaveBeenCalledWith(
      { flakeLockFile: 'flake.lock' },
      'flake.lock is missing "root" node',
    );
  });

  it('skips transitive dependencies', async () => {
    const flakeLock = codeBlock`{
      "nodes": {
        "nixpkgs": {
          "locked": {
            "lastModified": 1743259260,
            "narHash": "sha256-ArWLUgRm1tKHiqlhnymyVqi5kLNCK5ghvm06mfCl4QY=",
            "owner": "NixOS",
            "repo": "nixpkgs",
            "rev": "eb0e0f21f15c559d2ac7633dc81d079d1caf5f5f",
            "type": "github"
          },
          "original": {
            "owner": "NixOS",
            "ref": "nixpkgs-unstable",
            "repo": "nixpkgs",
            "type": "github"
          }
        },
        "root": {
          "inputs": {
            "disko": "disko"
          }
        }
      },
      "root": "root",
      "version": 7
    }`;
    fs.readLocalFile.mockResolvedValueOnce(flakeLock);
    expect(await extractPackageFile('', 'flake.nix')).toBeNull();
  });

  it('returns null when inputs are missing locked', async () => {
    const flakeLock = codeBlock`{
      "nodes": {
        "nixpkgs": {
          "original": {
            "owner": "NixOS",
            "ref": "nixos-unstable",
            "repo": "nixpkgs",
            "type": "github"
          }
        },
        "root": {
          "inputs": {
            "nixpkgs": "nixpkgs"
          }
        }
      },
      "root": "root",
      "version": 7
    }`;
    fs.readLocalFile.mockResolvedValueOnce(flakeLock);
    expect(await extractPackageFile('', 'flake.nix')).toBeNull();
    expect(logger.logger.debug).toHaveBeenCalledWith(
      {
        flakeLockFile: 'flake.lock',
        flakeInput: {
          original: {
            owner: 'NixOS',
            ref: 'nixos-unstable',
            repo: 'nixpkgs',
            type: 'github',
          },
        },
      },
      'input is missing locked, skipping',
    );
  });

  it('returns null when inputs are missing original', async () => {
    const flakeLock = codeBlock`{
      "nodes": {
        "nixpkgs": {
          "locked": {
            "lastModified": 1720031269,
            "narHash": "sha256-rwz8NJZV+387rnWpTYcXaRNvzUSnnF9aHONoJIYmiUQ=",
            "owner": "NixOS",
            "repo": "nixpkgs",
            "rev": "9f4128e00b0ae8ec65918efeba59db998750ead6",
            "type": "github"
          }
        },
        "root": {
          "inputs": {
            "nixpkgs": "nixpkgs"
          }
        }
      },
      "root": "root",
      "version": 7
    }`;
    fs.readLocalFile.mockResolvedValueOnce(flakeLock);
    expect(await extractPackageFile('', 'flake.nix')).toBeNull();
    expect(logger.logger.debug).toHaveBeenCalledWith(
      {
        flakeLockFile: 'flake.lock',
        flakeInput: {
          locked: {
            rev: '9f4128e00b0ae8ec65918efeba59db998750ead6',
            type: 'github',
          },
        },
      },
      'input is missing original, skipping',
    );
  });

  it('returns null when locked inputs are indirect', async () => {
    const flakeLock = codeBlock`{
      "nodes": {
        "nixpkgs": {
          "locked": {
            "lastModified": 1720031269,
            "narHash": "sha256-rwz8NJZV+387rnWpTYcXaRNvzUSnnF9aHONoJIYmiUQ=",
            "owner": "NixOS",
            "repo": "nixpkgs",
            "rev": "9f4128e00b0ae8ec65918efeba59db998750ead6",
            "type": "indirect"
          },
          "original": {
            "owner": "NixOS",
            "ref": "nixos-unstable",
            "repo": "nixpkgs",
            "type": "github"
          }
        },
        "root": {
          "inputs": {
            "nixpkgs": "nixpkgs"
          }
        }
      },
=======
  });

  it('returns null when flake.lock file cannot be read', async () => {
    fs.readLocalFile.mockResolvedValueOnce(null);
    expect(await extractPackageFile('', 'flake.nix')).toBeNull();
  });

  it('returns null when flake.lock cannot be parsed', async () => {
    fs.readLocalFile.mockResolvedValueOnce('{ invalid json');
    expect(await extractPackageFile('', 'flake.nix')).toBeNull();
    expect(logger.logger.debug).toHaveBeenCalledWith(
      { flakeLockFile: 'flake.lock', error: expect.any(ZodError) },
      'invalid flake.lock file',
    );
  });

  it('returns null when flake.lock is missing root node', async () => {
    const flakeLock = codeBlock`{
      "nodes": {},
>>>>>>> 0a8444f2
      "root": "root",
      "version": 7
    }`;
    fs.readLocalFile.mockResolvedValueOnce(flakeLock);
<<<<<<< HEAD
    expect(await extractPackageFile('', 'flake.nix')).toBeNull();
    expect(logger.logger.debug).toHaveBeenCalledWith(
      {
        flakeLockFile: 'flake.lock',
        flakeInput: {
          locked: {
            rev: '9f4128e00b0ae8ec65918efeba59db998750ead6',
            type: 'indirect',
          },
          original: {
            owner: 'NixOS',
            ref: 'nixos-unstable',
            repo: 'nixpkgs',
            type: 'github',
          },
        },
      },
      'input is of type indirect, skipping',
    );
  });

  it('returns null when locked inputs are from local path', async () => {
    const flakeLock = codeBlock`{
      "nodes": {
        "nixpkgs": {
          "locked": {
            "lastModified": 1720031269,
            "narHash": "sha256-rwz8NJZV+387rnWpTYcXaRNvzUSnnF9aHONoJIYmiUQ=",
            "owner": "NixOS",
            "repo": "nixpkgs",
            "rev": "9f4128e00b0ae8ec65918efeba59db998750ead6",
            "type": "path"
          },
          "original": {
            "owner": "NixOS",
            "ref": "nixos-unstable",
            "repo": "nixpkgs",
            "type": "github"
          }
        },
        "root": {
          "inputs": {
            "nixpkgs": "nixpkgs"
          }
        }
      },
      "root": "root",
      "version": 7
    }`;
    fs.readLocalFile.mockResolvedValueOnce(flakeLock);
    expect(await extractPackageFile('', 'flake.nix')).toBeNull();
    expect(logger.logger.debug).toHaveBeenCalledWith(
      {
        flakeLockFile: 'flake.lock',
        flakeInput: {
          locked: {
            rev: '9f4128e00b0ae8ec65918efeba59db998750ead6',
            type: 'path',
          },
          original: {
            owner: 'NixOS',
            ref: 'nixos-unstable',
            repo: 'nixpkgs',
            type: 'github',
          },
        },
      },
      'input is of type path, skipping',
    );
  });

  it('returns null when original inputs are from local path', async () => {
=======
    expect(await extractPackageFile('', 'flake.nix')).toBeNull();
    expect(logger.logger.debug).toHaveBeenCalledWith(
      { flakeLockFile: 'flake.lock' },
      'flake.lock is missing "root" node',
    );
  });

  it('skips transitive dependencies', async () => {
>>>>>>> 0a8444f2
    const flakeLock = codeBlock`{
      "nodes": {
        "nixpkgs": {
          "locked": {
            "lastModified": 1743259260,
            "narHash": "sha256-ArWLUgRm1tKHiqlhnymyVqi5kLNCK5ghvm06mfCl4QY=",
            "owner": "NixOS",
            "repo": "nixpkgs",
            "rev": "eb0e0f21f15c559d2ac7633dc81d079d1caf5f5f",
            "type": "github"
          },
          "original": {
            "owner": "NixOS",
            "ref": "nixpkgs-unstable",
            "repo": "nixpkgs",
            "type": "path"
          }
        },
        "root": {
          "inputs": {
            "disko": "disko"
          }
        }
      },
      "root": "root",
      "version": 7
    }`;
    fs.readLocalFile.mockResolvedValueOnce(flakeLock);
    expect(await extractPackageFile('', 'flake.nix')).toBeNull();
<<<<<<< HEAD
    expect(logger.logger.debug).toHaveBeenCalledWith(
      {
        flakeLockFile: 'flake.lock',
        flakeInput: {
          locked: {
            rev: '9f4128e00b0ae8ec65918efeba59db998750ead6',
            type: 'github',
          },
          original: {
            owner: 'NixOS',
            ref: 'nixos-unstable',
            repo: 'nixpkgs',
            type: 'path',
          },
        },
      },
      'input is of type path, skipping',
    );
  });

  it('ignores locked inputs not tracking a rev', async () => {
    const flakeLock = codeBlock`{
      "nodes": {
        "nixpkgs-lib": {
          "locked": {
            "lastModified": 1733096140,
            "narHash": "sha256-1qRH7uAUsyQI7R1Uwl4T+XvdNv778H0Nb5njNrqvylY=",
            "type": "tarball",
            "url": "https://github.com/NixOS/nixpkgs/archive/5487e69da40cbd611ab2cadee0b4637225f7cfae.tar.gz"
          },
          "original": {
            "type": "tarball",
            "url": "https://github.com/NixOS/nixpkgs/archive/5487e69da40cbd611ab2cadee0b4637225f7cfae.tar.gz"
          }
        },
        "root": {
          "inputs": {
            "nixpkgs-lib": "nixpkgs-lib"
          }
        }
      },
      "root": "root",
      "version": 7
    }`;
    fs.readLocalFile.mockResolvedValueOnce(flakeLock);
    expect(await extractPackageFile('', 'flake.nix')).toBeNull();
    expect(logger.logger.debug).toHaveBeenCalledWith(
      {
        flakeLockFile: 'flake.lock',
        flakeInput: {
          locked: {
            type: 'tarball',
            url: 'https://github.com/NixOS/nixpkgs/archive/5487e69da40cbd611ab2cadee0b4637225f7cfae.tar.gz',
          },
          original: {
            type: 'tarball',
            url: 'https://github.com/NixOS/nixpkgs/archive/5487e69da40cbd611ab2cadee0b4637225f7cfae.tar.gz',
          },
        },
      },
      'locked input is not tracking a rev, skipping',
    );
  });

  describe('Git inputs', () => {
    it('supports git input with ref', async () => {
      const flakeNix = codeBlock`{
        inputs = {
          cachix.url = "git+https://github.com/cachix/cachix.git?ref=refs/tags/v1.7.2";
        };
      }`;
      const flakeLock = codeBlock`{
        "nodes": {
          "cachix": {
            "locked": {
              "lastModified": 1709700175,
              "narHash": "sha256-A0/6ZjLmT9qdYzKHmevnEIC7G+GiZ4UCr8v0poRPzds=",
              "ref": "refs/tags/v1.7.2",
              "rev": "be97b37989f11b724197b5f4c7ffd78f12c8c4bf",
              "type": "git",
              "url": "https://github.com/cachix/cachix.git"
            },
            "original": {
              "ref": "refs/tags/v1.7.2",
              "type": "git",
              "url": "https://github.com/cachix/cachix.git"
            }
          },
          "root": {
            "inputs": {
              "cachix": "cachix"
            }
          }
        },
        "root": "root",
        "version": 7
      }`;
      fs.readLocalFile.mockResolvedValueOnce(flakeLock);
      expect(await extractPackageFile(flakeNix, 'flake.nix')).toEqual({
        deps: [
          {
            currentDigest: 'be97b37989f11b724197b5f4c7ffd78f12c8c4bf',
            currentValue: 'v1.7.2',
            datasource: GitRefsDatasource.id,
            depName: 'cachix',
            packageName: 'https://github.com/cachix/cachix.git',
          },
        ],
      });
    });

    it('supports git input with rev', async () => {
      const flakeNix = codeBlock`{
        inputs = {
          cachix.url = "git+https://github.com/cachix/cachix.git?rev=be97b37989f11b724197b5f4c7ffd78f12c8c4bf";
        };
      }`;
      const flakeLock = codeBlock`{
        "nodes": {
          "cachix": {
            "locked": {
              "lastModified": 1709700175,
              "narHash": "sha256-A0/6ZjLmT9qdYzKHmevnEIC7G+GiZ4UCr8v0poRPzds=",
              "ref": "refs/heads/master",
              "rev": "be97b37989f11b724197b5f4c7ffd78f12c8c4bf",
              "type": "git",
              "url": "https://github.com/cachix/cachix.git"
            },
            "original": {
              "rev": "be97b37989f11b724197b5f4c7ffd78f12c8c4bf",
              "type": "git",
              "url": "https://github.com/cachix/cachix.git"
            }
          },
          "root": {
            "inputs": {
              "cachix": "cachix"
            }
          }
        },
        "root": "root",
        "version": 7
      }`;
      fs.readLocalFile.mockResolvedValueOnce(flakeLock);
      expect(await extractPackageFile(flakeNix, 'flake.nix')).toEqual({
        deps: [
          {
            currentDigest: 'be97b37989f11b724197b5f4c7ffd78f12c8c4bf',
            datasource: GitRefsDatasource.id,
            depName: 'cachix',
            packageName: 'https://github.com/cachix/cachix.git',
          },
        ],
      });
    });

    it('supports git input with ref and rev', async () => {
      const flakeNix = codeBlock`{
        inputs = {
          cachix.url = "git+ssh://github.com/cachix/cachix.git?ref=refs/tags/v1.7.2&rev=be97b37989f11b724197b5f4c7ffd78f12c8c4bf";
        };
      }`;
      const flakeLock = codeBlock`{
        "nodes": {
          "cachix": {
            "locked": {
              "lastModified": 1709700175,
              "narHash": "sha256-A0/6ZjLmT9qdYzKHmevnEIC7G+GiZ4UCr8v0poRPzds=",
              "ref": "refs/tags/v1.7.2",
              "rev": "be97b37989f11b724197b5f4c7ffd78f12c8c4bf",
              "type": "git",
              "url": "ssh://git@github.com/cachix/cachix.git"
            },
            "original": {
              "ref": "refs/tags/v1.7.2",
              "rev": "be97b37989f11b724197b5f4c7ffd78f12c8c4bf",
              "type": "git",
              "url": "ssh://git@github.com/cachix/cachix.git"
            }
          },
          "root": {
            "inputs": {
              "cachix": "cachix"
            }
          }
        },
        "root": "root",
        "version": 7
      }`;
      fs.readLocalFile.mockResolvedValueOnce(flakeLock);
      expect(await extractPackageFile(flakeNix, 'flake.nix')).toEqual({
        deps: [
          {
            currentDigest: 'be97b37989f11b724197b5f4c7ffd78f12c8c4bf',
            currentValue: 'v1.7.2',
            datasource: GitRefsDatasource.id,
            depName: 'cachix',
            packageName: 'git@github.com:cachix/cachix.git',
          },
        ],
      });
    });

    it('supports locked git input', async () => {
      const flakeNix = codeBlock`{
        inputs = {
          cachix.url = "git+https://github.com/cachix/cachix.git";
        };
      }`;
      const flakeLock = codeBlock`{
        "nodes": {
          "cachix": {
            "locked": {
              "lastModified": 1709700175,
              "narHash": "sha256-A0/6ZjLmT9qdYzKHmevnEIC7G+GiZ4UCr8v0poRPzds=",
              "ref": "refs/heads/master",
              "rev": "be97b37989f11b724197b5f4c7ffd78f12c8c4bf",
              "type": "git",
              "url": "https://github.com/cachix/cachix.git"
            },
            "original": {
              "type": "git",
              "url": "https://github.com/cachix/cachix.git"
            }
          },
          "root": {
            "inputs": {
              "cachix": "cachix"
            }
          }
        },
        "root": "root",
        "version": 7
      }`;
      fs.readLocalFile.mockResolvedValueOnce(flakeLock);
      expect(await extractPackageFile(flakeNix, 'flake.nix')).toEqual({
        deps: [
          {
            currentDigest: 'be97b37989f11b724197b5f4c7ffd78f12c8c4bf',
            datasource: GitRefsDatasource.id,
            depName: 'cachix',
            packageName: 'https://github.com/cachix/cachix.git',
          },
        ],
      });
    });

    it('supports shallow clone', async () => {
      const flakeNix = codeBlock`{
        inputs = {
          nixpkgs-https.url = "git+https://github.com/NixOS/nixpkgs.git?rev=64334fda8d632bec7c80c9bef668ad9633a8dd64&depth=1";
          nixpkgs-ssh.url = "git+ssh://git@github.com/NixOS/nixpkgs.git?rev=64334fda8d632bec7c80c9bef668ad9633a8dd64&depth=1";
        };
      }`;
      const flakeLock = codeBlock`{
        "nodes": {
          "nixpkgs-https": {
            "locked": {
              "lastModified": 1758007619,
              "narHash": "sha256-ADv63t4pEj5zhTAggwzyCbSpQosDtxKy0qg9cB9a1Eo=",
              "ref": "refs/heads/master",
              "rev": "64334fda8d632bec7c80c9bef668ad9633a8dd64",
              "revCount": 862499,
              "type": "git",
              "url": "https://github.com/NixOS/nixpkgs.git?depth=1"
            },
            "original": {
              "rev": "64334fda8d632bec7c80c9bef668ad9633a8dd64",
              "type": "git",
              "url": "https://github.com/NixOS/nixpkgs.git?depth=1"
            }
          },
          "nixpkgs-ssh": {
            "locked": {
              "lastModified": 1758007619,
              "narHash": "sha256-ADv63t4pEj5zhTAggwzyCbSpQosDtxKy0qg9cB9a1Eo=",
              "rev": "64334fda8d632bec7c80c9bef668ad9633a8dd64",
              "revCount": 862499,
              "type": "git",
              "url": "ssh://git@github.com/NixOS/nixpkgs.git?depth=1"
            },
            "original": {
              "rev": "64334fda8d632bec7c80c9bef668ad9633a8dd64",
              "type": "git",
              "url": "ssh://git@github.com/NixOS/nixpkgs.git?depth=1"
            }
          },
          "root": {
            "inputs": {
              "nixpkgs-https": "nixpkgs-https",
              "nixpkgs-ssh": "nixpkgs-ssh"
            }
          }
        },
        "root": "root",
        "version": 7
      }`;
      fs.readLocalFile.mockResolvedValueOnce(flakeLock);
      expect(await extractPackageFile(flakeNix, 'flake.nix')).toEqual({
        deps: [
          {
            currentDigest: '64334fda8d632bec7c80c9bef668ad9633a8dd64',
            datasource: GitRefsDatasource.id,
            depName: 'nixpkgs-https',
            packageName: 'https://github.com/NixOS/nixpkgs.git',
          },
          {
            currentDigest: '64334fda8d632bec7c80c9bef668ad9633a8dd64',
            datasource: GitRefsDatasource.id,
            depName: 'nixpkgs-ssh',
            packageName: 'git@github.com:NixOS/nixpkgs.git',
          },
        ],
      });
    });
  });

  describe('GitHub inputs', () => {
    it('supports github input with rev', async () => {
      const flakeNix = codeBlock`{
        inputs = {
          flake-parts.url = "github:hercules-ci/flake-parts/4524271976b625a4a605beefd893f270620fd751";
        };
      }`;
      const flakeLock = codeBlock`{
        "nodes": {
          "flake-parts": {
            "locked": {
              "lastModified": 1756770412,
              "narHash": "sha256-+uWLQZccFHwqpGqr2Yt5VsW/PbeJVTn9Dk6SHWhNRPw=",
              "owner": "hercules-ci",
              "repo": "flake-parts",
              "rev": "4524271976b625a4a605beefd893f270620fd751",
              "type": "github"
            },
            "original": {
              "owner": "hercules-ci",
              "repo": "flake-parts",
              "rev": "4524271976b625a4a605beefd893f270620fd751",
              "type": "github"
            }
          },
          "root": {
            "inputs": {
              "flake-parts": "flake-parts"
            }
          }
        },
        "root": "root",
        "version": 7
      }`;
      fs.readLocalFile.mockResolvedValueOnce(flakeLock);
      expect(await extractPackageFile(flakeNix, 'flake.nix')).toEqual({
        deps: [
          {
            currentDigest: '4524271976b625a4a605beefd893f270620fd751',
            datasource: GitRefsDatasource.id,
            depName: 'flake-parts',
            packageName: 'https://github.com/hercules-ci/flake-parts',
          },
        ],
      });
    });

    it('supports locked github input', async () => {
      const flakeNix = codeBlock`{
        inputs = {
          flake-parts.url = "github:hercules-ci/flake-parts";
        };
      }`;
      const flakeLock = codeBlock`{
        "nodes": {
          "flake-parts": {
            "locked": {
              "lastModified": 1756770412,
              "narHash": "sha256-+uWLQZccFHwqpGqr2Yt5VsW/PbeJVTn9Dk6SHWhNRPw=",
              "owner": "hercules-ci",
              "repo": "flake-parts",
              "rev": "4524271976b625a4a605beefd893f270620fd751",
              "type": "github"
            },
            "original": {
              "owner": "hercules-ci",
              "repo": "flake-parts",
              "type": "github"
            }
          },
          "root": {
            "inputs": {
              "flake-parts": "flake-parts"
            }
          }
        },
        "root": "root",
        "version": 7
      }`;
      fs.readLocalFile.mockResolvedValueOnce(flakeLock);
      expect(await extractPackageFile(flakeNix, 'flake.nix')).toEqual({
        deps: [
          {
            currentDigest: '4524271976b625a4a605beefd893f270620fd751',
            datasource: GitRefsDatasource.id,
            depName: 'flake-parts',
            packageName: 'https://github.com/hercules-ci/flake-parts',
          },
        ],
      });
    });

    it('supports nixpkgs input with ref', async () => {
      const flakeNix = codeBlock`{
        inputs = {
          flake-utils.url = "github:NixOS/nixpkgs/nixos-unstable";
        };
      }`;
      const flakeLock = codeBlock`{
        "nodes": {
          "nixpkgs": {
            "locked": {
              "lastModified": 1720031269,
              "narHash": "sha256-rwz8NJZV+387rnWpTYcXaRNvzUSnnF9aHONoJIYmiUQ=",
              "owner": "NixOS",
              "repo": "nixpkgs",
              "rev": "9f4128e00b0ae8ec65918efeba59db998750ead6",
              "type": "github"
            },
            "original": {
              "owner": "NixOS",
              "ref": "nixos-unstable",
              "repo": "nixpkgs",
              "type": "github"
            }
          },
          "root": {
            "inputs": {
              "nixpkgs": "nixpkgs"
            }
          }
        },
        "root": "root",
        "version": 7
      }`;
      fs.readLocalFile.mockResolvedValueOnce(flakeLock);
      expect(await extractPackageFile(flakeNix, 'flake.nix')).toEqual({
        deps: [
          {
            currentDigest: '9f4128e00b0ae8ec65918efeba59db998750ead6',
            currentValue: 'nixos-unstable',
            datasource: GitRefsDatasource.id,
            depName: 'nixpkgs',
            packageName: 'https://github.com/NixOS/nixpkgs',
            versioning: nixpkgsVersioning,
          },
        ],
      });
    });

    it('supports locked nixpkgs input', async () => {
      const flakeNix = codeBlock`{
        inputs = {
          flake-utils.url = "github:NixOS/nixpkgs";
        };
      }`;
      const flakeLock = codeBlock`{
        "nodes": {
          "nixpkgs": {
            "locked": {
              "lastModified": 1728650607,
              "narHash": "sha256-0lOnVTzRXzpk5uxbHLm3Ti3tyPAvirAIQDfwEUd8arg=",
              "owner": "NixOS",
              "repo": "nixpkgs",
              "rev": "612ee628421ba2c1abca4c99684862f76cb3b089",
              "type": "github"
            },
            "original": {
              "owner": "NixOS",
              "repo": "nixpkgs",
              "type": "github"
            }
          },
          "root": {
            "inputs": {
              "nixpkgs": "nixpkgs"
            }
          }
        },
        "root": "root",
        "version": 7
      }`;
      fs.readLocalFile.mockResolvedValueOnce(flakeLock);
      expect(await extractPackageFile(flakeNix, 'flake.nix')).toEqual({
        deps: [
          {
            currentDigest: '612ee628421ba2c1abca4c99684862f76cb3b089',
            datasource: GitRefsDatasource.id,
            depName: 'nixpkgs',
            packageName: 'https://github.com/NixOS/nixpkgs',
            versioning: 'nixpkgs',
          },
        ],
      });
    });
  });

  describe('GitHub Enterprise inputs', () => {
    it('supports ...', async () => {
      const flakeNix = codeBlock`{
        inputs = {
          nixpkgs-extra-pkgs.url = "github:my-org/nixpkgs-extra-pkgs?host=github.corp.example.com";
        };
      }`;
      const flakeLock = codeBlock`{
        "nodes": {
          "nixpkgs-extra-pkgs": {
            "locked": {
              "host": "github.corp.example.com",
              "lastModified": 1728666512,
              "narHash": "sha256-p+l16Zzyl2DXG695yks6KQP7NkjsnEksu5GBvtL1QYg=",
              "owner": "my-org",
              "repo": "nixpkgs-extra-pkgs",
              "rev": "6bf2706348447df6f8b86b1c3e54f87b0afda84f",
              "type": "github"
            },
            "original": {
              "host": "github.corp.example.com",
              "owner": "my-org",
              "repo": "nixpkgs-extra-pkgs",
              "type": "github"
            }
          },
          "root": {
            "inputs": {
              "nixpkgs-extra-pkgs": "nixpkgs-extra-pkgs"
            }
          }
        },
        "root": "root",
        "version": 7
      }`;
      fs.readLocalFile.mockResolvedValueOnce(flakeLock);
      expect(await extractPackageFile(flakeNix, 'flake.nix')).toEqual({
        deps: [
          {
            currentDigest: '6bf2706348447df6f8b86b1c3e54f87b0afda84f',
            datasource: GitRefsDatasource.id,
            depName: 'nixpkgs-extra-pkgs',
            packageName:
              'https://github.corp.example.com/my-org/nixpkgs-extra-pkgs',
          },
        ],
      });
    });
  });

  describe('GitLab inputs', () => {
    it('supports locked gitlab input', async () => {
      const flakeNix = codeBlock`{
        inputs = {
          home-manager.url = "gitlab:rycee/home-manager";
        };
      }`;
      const flakeLock = codeBlock`{
        "nodes": {
          "home-manager": {
            "locked": {
              "lastModified": 1757385184,
              "narHash": "sha256-LCxtQn9ajvOgGRbQIRUJgfP7clMGGvV1SDW1HcSb0zk=",
              "owner": "rycee",
              "repo": "home-manager",
              "rev": "26993d87fd0d3b14f7667b74ad82235f120d986e",
              "type": "gitlab"
            },
            "original": {
              "owner": "rycee",
              "repo": "home-manager",
              "type": "gitlab"
            }
          },
          "root": {
            "inputs": {
              "home-manager": "home-manager"
            }
          }
        },
        "root": "root",
        "version": 7
      }`;
      fs.readLocalFile.mockResolvedValueOnce(flakeLock);
      expect(await extractPackageFile(flakeNix, 'flake.nix')).toEqual({
        deps: [
          {
            currentDigest: '26993d87fd0d3b14f7667b74ad82235f120d986e',
            datasource: GitRefsDatasource.id,
            depName: 'home-manager',
            packageName: 'https://gitlab.com/rycee/home-manager',
          },
        ],
      });
    });
  });

  describe('SourceHut inputs', () => {
    it('supports locked sourcehut input', async () => {
      const flakeNix = codeBlock`{
        inputs = {
          firefox-addons.url = "sourcehut:~rycee/nur-expressions?dir=pkgs/firefox-addons";
        };
      }`;
      const flakeLock = codeBlock`{
        "nodes": {
          "firefox-addons": {
            "locked": {
              "dir": "pkgs/firefox-addons",
              "lastModified": 1755702597,
              "narHash": "sha256-Z56emoVLFBhX/WcoXWiXienLX8jHrBExyqQjNd5/r0k=",
              "owner": "~rycee",
              "repo": "nur-expressions",
              "rev": "2dcb371b407ba4009e27a8e8adf88e6f93d40bfb",
              "type": "sourcehut"
            },
            "original": {
              "dir": "pkgs/firefox-addons",
              "owner": "~rycee",
              "repo": "nur-expressions",
              "type": "sourcehut"
            }
          },
          "root": {
            "inputs": {
              "firefox-addons": "firefox-addons"
            }
          }
        },
        "root": "root",
        "version": 7
      }`;
      fs.readLocalFile.mockResolvedValueOnce(flakeLock);
      expect(await extractPackageFile(flakeNix, 'flake.nix')).toEqual({
        deps: [
          {
            currentDigest: '2dcb371b407ba4009e27a8e8adf88e6f93d40bfb',
            datasource: GitRefsDatasource.id,
            depName: 'firefox-addons',
            packageName: 'https://git.sr.ht/~rycee/nur-expressions',
          },
        ],
      });
    });
  });

  describe('Tarball inputs', () => {
    it('supports locked tarball input', async () => {
      const flakeNix = codeBlock`{
        inputs = {
          lix = {
            url = "https://git.lix.systems/lix-project/lix/archive/main.tar.gz";
            flake = false;
          };
        };
      }`;
      const flakeLock = codeBlock`{
        "nodes": {
          "lix": {
            "flake": false,
            "locked": {
              "lastModified": 1756426754,
              "narHash": "sha256-EVJDo/KjdGtvJKelVPoL92TsPNrqnOJUnaLTIqP+F0o=",
              "rev": "f4bdddf0fdaabc68546cf561c5343b83d95d2466",
              "type": "tarball",
              "url": "https://git.lix.systems/api/v1/repos/lix-project/lix/archive/f4bdddf0fdaabc68546cf561c5343b83d95d2466.tar.gz"
            },
            "original": {
              "type": "tarball",
              "url": "https://git.lix.systems/lix-project/lix/archive/main.tar.gz"
            }
          },
          "root": {
            "inputs": {
              "lix": "lix"
            }
          }
        },
        "root": "root",
        "version": 7
      }`;
      fs.readLocalFile.mockResolvedValueOnce(flakeLock);
      expect(await extractPackageFile(flakeNix, 'flake.nix')).toEqual({
        deps: [
          {
            currentDigest: 'f4bdddf0fdaabc68546cf561c5343b83d95d2466',
            datasource: GitRefsDatasource.id,
            depName: 'lix',
            packageName: 'https://git.lix.systems/lix-project/lix',
          },
        ],
      });
    });

    it('supports locked nixpkgs input', async () => {
      const flakeNix = codeBlock`{
        inputs = {
          nixpkgs.url = "https://channels.nixos.org/nixpkgs-unstable/nixexprs.tar.xz";
        };
      }`;
      const flakeLock = codeBlock`{
        "nodes": {
          "nixpkgs": {
            "locked": {
              "lastModified": 1756904031,
              "narHash": "sha256-V29Bu1nR6Ayt+uUhf/6L43DSxb66BQ+8E2wH1GHa5IA=",
              "rev": "0e6684e6c5755325f801bda1751a8a4038145d7d",
              "type": "tarball",
              "url": "https://releases.nixos.org/nixos/25.05/nixos-25.05.809350.0e6684e6c575/nixexprs.tar.xz"
            },
            "original": {
              "type": "tarball",
              "url": "https://channels.nixos.org/nixpkgs-unstable/nixexprs.tar.xz"
            }
          },
          "root": {
            "inputs": {
              "nixpkgs": "nixpkgs"
            }
          }
        },
        "root": "root",
        "version": 7
      }`;
      fs.readLocalFile.mockResolvedValueOnce(flakeLock);
      expect(await extractPackageFile(flakeNix, 'flake.nix')).toEqual({
        deps: [
          {
            currentDigest: '0e6684e6c5755325f801bda1751a8a4038145d7d',
            currentValue: 'nixpkgs-unstable',
            datasource: GitRefsDatasource.id,
            depName: 'nixpkgs',
            packageName: 'https://github.com/NixOS/nixpkgs',
            versioning: nixpkgsVersioning,
          },
        ],
      });
    });
  });

  it('ignores unknown inputs types', async () => {
    const flakeLock = codeBlock`{
      "nodes": {
        "unknown-flake": {
          "locked": {
            "lastModified": 1727355895,
            "narHash": "sha256-grZIaLgk5GgoDuTt49RTCLBh458H4YJdIAU4B3onXRw=",
            "rev": "c7e39452affcc0f89e023091524e38b3aaf109e9",
            "type": "unknown-type"
          },
          "original": {
            "type": "unknown-type"
          }
        },
        "root": {
          "inputs": {
            "unknown-flake": "unknown-flake"
          }
        }
      },
      "root": "root",
      "version": 7
    }`;
    fs.readLocalFile.mockResolvedValueOnce(flakeLock);
    expect(await extractPackageFile('', 'flake.nix')).toBeNull();
  });

  it('includes flake with only tarball type', async () => {
    const flakeLock = codeBlock`{
    "nodes": {
      "nixpkgs-lib": {
        "locked": {
          "lastModified": 1738452942,
          "narHash": "sha256-vJzFZGaCpnmo7I6i416HaBLpC+hvcURh/BQwROcGIp8=",
          "type": "tarball",
          "url": "https://github.com/NixOS/nixpkgs/archive/072a6db25e947df2f31aab9eccd0ab75d5b2da11.tar.gz"
        },
        "original": {
          "type": "tarball",
          "url": "https://github.com/NixOS/nixpkgs/archive/072a6db25e947df2f31aab9eccd0ab75d5b2da11.tar.gz"
        }
      },
      "root": {
        "inputs": {
          "nixpkgs-lib": "nixpkgs-lib"
        }
      }
    },
    "root": "root",
    "version": 7
  }`;
    fs.readLocalFile.mockResolvedValueOnce(flakeLock);
    expect(await extractPackageFile('', 'flake.nix')).toBeNull();
  });

  it('includes flake with nixpkgs-lib as tarball type', async () => {
    const flakeLock = codeBlock`{
    "nodes": {
      "flake-parts": {
        "inputs": {
          "nixpkgs-lib": "nixpkgs-lib"
        },
        "locked": {
          "lastModified": 1733312601,
          "narHash": "sha256-4pDvzqnegAfRkPwO3wmwBhVi/Sye1mzps0zHWYnP88c=",
          "owner": "hercules-ci",
          "repo": "flake-parts",
          "rev": "205b12d8b7cd4802fbcb8e8ef6a0f1408781a4f9",
          "type": "github"
        },
        "original": {
          "owner": "hercules-ci",
          "repo": "flake-parts",
          "type": "github"
        }
      },
      "nixpkgs": {
        "locked": {
          "lastModified": 1734649271,
          "narHash": "sha256-4EVBRhOjMDuGtMaofAIqzJbg4Ql7Ai0PSeuVZTHjyKQ=",
          "owner": "nixos",
          "repo": "nixpkgs",
          "rev": "d70bd19e0a38ad4790d3913bf08fcbfc9eeca507",
          "type": "github"
        },
        "original": {
          "owner": "nixos",
          "ref": "nixos-unstable",
          "repo": "nixpkgs",
          "type": "github"
        }
      },
      "nixpkgs-lib": {
        "locked": {
          "lastModified": 1733096140,
          "narHash": "sha256-1qRH7uAUsyQI7R1Uwl4T+XvdNv778H0Nb5njNrqvylY=",
          "type": "tarball",
          "url": "https://github.com/NixOS/nixpkgs/archive/5487e69da40cbd611ab2cadee0b4637225f7cfae.tar.gz"
        },
        "original": {
          "type": "tarball",
          "url": "https://github.com/NixOS/nixpkgs/archive/5487e69da40cbd611ab2cadee0b4637225f7cfae.tar.gz"
        }
      },
      "root": {
        "inputs": {
          "flake-parts": "flake-parts",
          "nixpkgs": "nixpkgs"
        }
      }
    },
    "root": "root",
    "version": 7
  }`;
    fs.readLocalFile.mockResolvedValueOnce(flakeLock);
    expect(await extractPackageFile('', 'flake.nix')).toMatchObject({
      deps: [
        {
          datasource: 'git-refs',
          depName: 'flake-parts',
          packageName: 'https://github.com/hercules-ci/flake-parts',
          currentDigest: '205b12d8b7cd4802fbcb8e8ef6a0f1408781a4f9',
        },
        {
          currentValue: 'nixos-unstable',
          datasource: 'git-refs',
          depName: 'nixpkgs',
          packageName: 'https://github.com/NixOS/nixpkgs',
          currentDigest: 'd70bd19e0a38ad4790d3913bf08fcbfc9eeca507',
        },
      ],
    });
  });

  it('includes flake with nixpkgs channel as tarball type', async () => {
    const flakeLock = codeBlock`{
    "nodes": {
      "nixpkgs": {
        "locked": {
          "lastModified": 1756904031,
          "narHash": "sha256-V29Bu1nR6Ayt+uUhf/6L43DSxb66BQ+8E2wH1GHa5IA=",
          "rev": "0e6684e6c5755325f801bda1751a8a4038145d7d",
          "type": "tarball",
          "url": "https://releases.nixos.org/nixos/25.05/nixos-25.05.809350.0e6684e6c575/nixexprs.tar.xz"
=======
  });

  it('returns null when inputs are missing locked', async () => {
    const flakeLock = codeBlock`{
      "nodes": {
        "nixpkgs": {
          "original": {
            "owner": "NixOS",
            "ref": "nixos-unstable",
            "repo": "nixpkgs",
            "type": "github"
          }
>>>>>>> 0a8444f2
        },
        "original": {
          "type": "tarball",
          "url": "https://channels.nixos.org/nixpkgs-unstable/nixexprs.tar.xz"
        }
      },
      "root": {
        "inputs": {
          "nixpkgs": "nixpkgs"
        }
      }
    },
    "root": "root",
    "version": 7
  }`;
    fs.readLocalFile.mockResolvedValueOnce(flakeLock);
<<<<<<< HEAD
    expect(await extractPackageFile('', 'flake.nix')).toMatchObject({
      deps: [
        {
          currentValue: 'nixpkgs-unstable',
          datasource: 'git-refs',
          depName: 'nixpkgs',
          packageName: 'https://github.com/NixOS/nixpkgs',
          currentDigest: '0e6684e6c5755325f801bda1751a8a4038145d7d',
          versioning: 'nixpkgs',
=======
    expect(await extractPackageFile('', 'flake.nix')).toBeNull();
    expect(logger.logger.debug).toHaveBeenCalledWith(
      {
        flakeLockFile: 'flake.lock',
        flakeInput: {
          original: {
            owner: 'NixOS',
            ref: 'nixos-unstable',
            repo: 'nixpkgs',
            type: 'github',
          },
>>>>>>> 0a8444f2
        },
      },
      'input is missing locked, skipping',
    );
  });

<<<<<<< HEAD
  it('finds currentDigest correctly when input sha is pinned', async () => {
    const flakeNix = codeBlock`{
      inputs = {
        disko.url = "github:nix-community/disko/76c0a6dba345490508f36c1aa3c7ba5b6b460989";
      };
    }`;
    const flakeLock = codeBlock`{
    "nodes": {
      "disko": {
        "locked": {
          "lastModified": 1744145203,
          "narHash": "sha256-I2oILRiJ6G+BOSjY+0dGrTPe080L3pbKpc+gCV3Nmyk=",
          "owner": "nix-community",
          "repo": "disko",
          "rev": "76c0a6dba345490508f36c1aa3c7ba5b6b460989",
          "type": "github"
        },
        "original": {
          "owner": "nix-community",
          "repo": "disko",
          "rev": "76c0a6dba345490508f36c1aa3c7ba5b6b460989",
          "type": "github"
=======
  it('returns null when inputs are missing original', async () => {
    const flakeLock = codeBlock`{
      "nodes": {
        "nixpkgs": {
          "locked": {
            "lastModified": 1720031269,
            "narHash": "sha256-rwz8NJZV+387rnWpTYcXaRNvzUSnnF9aHONoJIYmiUQ=",
            "owner": "NixOS",
            "repo": "nixpkgs",
            "rev": "9f4128e00b0ae8ec65918efeba59db998750ead6",
            "type": "github"
          }
        },
        "root": {
          "inputs": {
            "nixpkgs": "nixpkgs"
          }
>>>>>>> 0a8444f2
        }
      },
      "root": {
        "inputs": {
          "disko": "disko"
        }
      }
    },
    "root": "root",
    "version": 7
  }`;
    fs.readLocalFile.mockResolvedValueOnce(flakeLock);
<<<<<<< HEAD
    expect(await extractPackageFile(flakeNix, 'flake.nix')).toMatchObject({
      deps: [
        {
          currentDigest: '76c0a6dba345490508f36c1aa3c7ba5b6b460989',
          datasource: 'git-refs',
          depName: 'disko',
          packageName: 'https://github.com/nix-community/disko',
=======
    expect(await extractPackageFile('', 'flake.nix')).toBeNull();
    expect(logger.logger.debug).toHaveBeenCalledWith(
      {
        flakeLockFile: 'flake.lock',
        flakeInput: {
          locked: {
            rev: '9f4128e00b0ae8ec65918efeba59db998750ead6',
            type: 'github',
          },
>>>>>>> 0a8444f2
        },
      },
      'input is missing original, skipping',
    );
  });

<<<<<<< HEAD
  it('does not duplicate nixpkgs dependency', async () => {
=======
  it('returns null when locked inputs are indirect', async () => {
>>>>>>> 0a8444f2
    const flakeLock = codeBlock`{
      "nodes": {
        "nixpkgs": {
          "locked": {
<<<<<<< HEAD
            "lastModified": 1756904031,
            "narHash": "sha256-V29Bu1nR6Ayt+uUhf/6L43DSxb66BQ+8E2wH1GHa5IA=",
            "rev": "0e6684e6c5755325f801bda1751a8a4038145d7d",
            "type": "tarball",
            "url": "https://releases.nixos.org/nixos/25.05/nixos-25.05.809350.0e6684e6c575/nixexprs.tar.xz"
          },
          "original": {
            "type": "tarball",
            "url": "https://channels.nixos.org/nixpkgs-unstable/nixexprs.tar.xz"
=======
            "lastModified": 1720031269,
            "narHash": "sha256-rwz8NJZV+387rnWpTYcXaRNvzUSnnF9aHONoJIYmiUQ=",
            "owner": "NixOS",
            "repo": "nixpkgs",
            "rev": "9f4128e00b0ae8ec65918efeba59db998750ead6",
            "type": "indirect"
          },
          "original": {
            "owner": "NixOS",
            "ref": "nixos-unstable",
            "repo": "nixpkgs",
            "type": "github"
>>>>>>> 0a8444f2
          }
        },
        "root": {
          "inputs": {
            "nixpkgs": "nixpkgs"
          }
        }
      },
      "root": "root",
      "version": 7
    }`;
    const flakeNix = codeBlock`{
      inputs = {
        nixpkgs.url = "github:nixos/nixpkgs/nixos-21.11";
      };
    }`;
    fs.readLocalFile.mockResolvedValueOnce(flakeLock);
<<<<<<< HEAD
    expect(await extractPackageFile(flakeNix, 'flake.nix')).toEqual({
      deps: [
        {
          currentValue: 'nixpkgs-unstable',
          datasource: 'git-refs',
          depName: 'nixpkgs',
          packageName: 'https://github.com/NixOS/nixpkgs',
          currentDigest: '0e6684e6c5755325f801bda1751a8a4038145d7d',
          versioning: 'nixpkgs',
=======
    expect(await extractPackageFile('', 'flake.nix')).toBeNull();
    expect(logger.logger.debug).toHaveBeenCalledWith(
      {
        flakeLockFile: 'flake.lock',
        flakeInput: {
          locked: {
            rev: '9f4128e00b0ae8ec65918efeba59db998750ead6',
            type: 'indirect',
          },
          original: {
            owner: 'NixOS',
            ref: 'nixos-unstable',
            repo: 'nixpkgs',
            type: 'github',
          },
>>>>>>> 0a8444f2
        },
      },
      'input is of type indirect, skipping',
    );
  });

<<<<<<< HEAD
  it('returns null when flake.lock does not exist', async () => {
    fs.readLocalFile.mockResolvedValueOnce(null);
    expect(await extractPackageFile('', 'flake.nix')).toBeNull();
  });

  it('returns null when flake.nix file cannot be read', async () => {
    const flakeLock = codeBlock`{
      "nodes": {
        "root": {}
=======
  it('returns null when locked inputs are from local path', async () => {
    const flakeLock = codeBlock`{
      "nodes": {
        "nixpkgs": {
          "locked": {
            "lastModified": 1720031269,
            "narHash": "sha256-rwz8NJZV+387rnWpTYcXaRNvzUSnnF9aHONoJIYmiUQ=",
            "owner": "NixOS",
            "repo": "nixpkgs",
            "rev": "9f4128e00b0ae8ec65918efeba59db998750ead6",
            "type": "path"
          },
          "original": {
            "owner": "NixOS",
            "ref": "nixos-unstable",
            "repo": "nixpkgs",
            "type": "github"
          }
        },
        "root": {
          "inputs": {
            "nixpkgs": "nixpkgs"
          }
        }
>>>>>>> 0a8444f2
      },
      "root": "root",
      "version": 7
    }`;
    fs.readLocalFile.mockResolvedValueOnce(flakeLock);
<<<<<<< HEAD
    fs.readLocalFile.mockResolvedValueOnce(null);
    expect(await extractPackageFile('', 'flake.nix')).toBeNull();
  });

  it('returns null when flake.lock has invalid JSON', async () => {
    fs.readLocalFile.mockResolvedValueOnce('{ invalid json');
    expect(await extractPackageFile('', 'flake.nix')).toBeNull();
  });

  it('returns deps when no root inputs but deps exist', async () => {
    const flakeLock = codeBlock`{
      "nodes": {
        "root": {}
      },
      "root": "root",
      "version": 7
    }`;
    fs.readLocalFile.mockResolvedValueOnce(flakeLock);

    const result = await extractPackageFile('', 'flake.nix');
    expect(result).toBeNull();
  });

  it('includes nixpkgs with ref when original has rev', async () => {
=======
    expect(await extractPackageFile('', 'flake.nix')).toBeNull();
    expect(logger.logger.debug).toHaveBeenCalledWith(
      {
        flakeLockFile: 'flake.lock',
        flakeInput: {
          locked: {
            rev: '9f4128e00b0ae8ec65918efeba59db998750ead6',
            type: 'path',
          },
          original: {
            owner: 'NixOS',
            ref: 'nixos-unstable',
            repo: 'nixpkgs',
            type: 'github',
          },
        },
      },
      'input is of type path, skipping',
    );
  });

  it('returns null when original inputs are from local path', async () => {
>>>>>>> 0a8444f2
    const flakeLock = codeBlock`{
      "nodes": {
        "nixpkgs": {
          "locked": {
            "lastModified": 1720031269,
            "narHash": "sha256-rwz8NJZV+387rnWpTYcXaRNvzUSnnF9aHONoJIYmiUQ=",
            "owner": "NixOS",
            "repo": "nixpkgs",
            "rev": "9f4128e00b0ae8ec65918efeba59db998750ead6",
            "type": "github"
          },
          "original": {
            "owner": "NixOS",
            "ref": "nixos-unstable",
            "repo": "nixpkgs",
<<<<<<< HEAD
            "rev": "specific-commit-hash",
            "type": "github"
=======
            "type": "path"
>>>>>>> 0a8444f2
          }
        },
        "root": {
          "inputs": {
            "nixpkgs": "nixpkgs"
          }
        }
      },
      "root": "root",
      "version": 7
    }`;
    fs.readLocalFile.mockResolvedValueOnce(flakeLock);
<<<<<<< HEAD
    expect(await extractPackageFile('', 'flake.nix')).toMatchObject({
      deps: [
        {
          currentValue: 'nixos-unstable',
          currentDigest: 'specific-commit-hash',
          depName: 'nixpkgs',
          packageName: 'https://github.com/NixOS/nixpkgs',
=======
    expect(await extractPackageFile('', 'flake.nix')).toBeNull();
    expect(logger.logger.debug).toHaveBeenCalledWith(
      {
        flakeLockFile: 'flake.lock',
        flakeInput: {
          locked: {
            rev: '9f4128e00b0ae8ec65918efeba59db998750ead6',
            type: 'github',
          },
          original: {
            owner: 'NixOS',
            ref: 'nixos-unstable',
            repo: 'nixpkgs',
            type: 'path',
          },
>>>>>>> 0a8444f2
        },
      },
      'input is of type path, skipping',
    );
  });

<<<<<<< HEAD
  it('includes github flake with ref when original has rev', async () => {
    const flakeLock = codeBlock`{
      "nodes": {
        "flake-utils": {
          "locked": {
            "lastModified": 1726560853,
            "narHash": "sha256-X6rJYSESBVr3hBoH0WbKE5KvhPU5bloyZ2L4K60/fPQ=",
            "owner": "numtide",
            "repo": "flake-utils",
            "rev": "c1dfcf08411b08f6b8615f7d8971a2bfa81d5e8a",
            "type": "github"
          },
          "original": {
            "owner": "numtide",
            "repo": "flake-utils",
            "ref": "main",
            "rev": "specific-commit-hash",
            "type": "github"
=======
  it('ignores locked inputs not tracking a rev', async () => {
    const flakeLock = codeBlock`{
      "nodes": {
        "nixpkgs-lib": {
          "locked": {
            "lastModified": 1733096140,
            "narHash": "sha256-1qRH7uAUsyQI7R1Uwl4T+XvdNv778H0Nb5njNrqvylY=",
            "type": "tarball",
            "url": "https://github.com/NixOS/nixpkgs/archive/5487e69da40cbd611ab2cadee0b4637225f7cfae.tar.gz"
          },
          "original": {
            "type": "tarball",
            "url": "https://github.com/NixOS/nixpkgs/archive/5487e69da40cbd611ab2cadee0b4637225f7cfae.tar.gz"
>>>>>>> 0a8444f2
          }
        },
        "root": {
          "inputs": {
<<<<<<< HEAD
            "flake-utils": "flake-utils"
=======
            "nixpkgs-lib": "nixpkgs-lib"
>>>>>>> 0a8444f2
          }
        }
      },
      "root": "root",
      "version": 7
    }`;
    fs.readLocalFile.mockResolvedValueOnce(flakeLock);
<<<<<<< HEAD
    expect(await extractPackageFile('', 'flake.nix')).toMatchObject({
      deps: [
        {
          currentValue: 'main',
          currentDigest: 'specific-commit-hash',
          depName: 'flake-utils',
          packageName: 'https://github.com/numtide/flake-utils',
        },
      ],
    });
  });

  it('includes gitlab flake with custom host', async () => {
    const flakeLock = codeBlock`{
      "nodes": {
        "custom-project": {
          "locked": {
            "lastModified": 1728650932,
            "narHash": "sha256-mGKzqdsRyLnGNl6WjEr7+sghGgBtYHhJQ4mjpgRTCsU=",
            "owner": "group",
            "repo": "project",
            "rev": "65ae9c147349829d3df0222151f53f79821c5134",
            "type": "gitlab",
            "host": "gitlab.example.com"
          },
          "original": {
            "owner": "group",
            "repo": "project",
            "type": "gitlab",
            "host": "gitlab.example.com"
=======
    expect(await extractPackageFile('', 'flake.nix')).toBeNull();
    expect(logger.logger.debug).toHaveBeenCalledWith(
      {
        flakeLockFile: 'flake.lock',
        flakeInput: {
          locked: {
            type: 'tarball',
            url: 'https://github.com/NixOS/nixpkgs/archive/5487e69da40cbd611ab2cadee0b4637225f7cfae.tar.gz',
          },
          original: {
            type: 'tarball',
            url: 'https://github.com/NixOS/nixpkgs/archive/5487e69da40cbd611ab2cadee0b4637225f7cfae.tar.gz',
          },
        },
      },
      'locked input is not tracking a rev, skipping',
    );
  });

  it('matches dependency name to node name', async () => {
    const flakeLock = codeBlock`{
      "nodes": {
        "foobar": {
          "locked": {
            "lastModified": 1733328505,
            "narHash": "sha256-NeCCThCEP3eCl2l/+27kNNK7QrwZB1IJCrXfrbv5oqU=",
            "rev": "ff81ac966bb2cae68946d5ed5fc4994f96d0ffec",
            "revCount": 69,
            "type": "tarball",
            "url": "https://api.flakehub.com/f/pinned/edolstra/flake-compat/1.1.0/01948eb7-9cba-704f-bbf3-3fa956735b52/source.tar.gz"
          },
          "original": {
            "type": "tarball",
            "url": "https://flakehub.com/f/edolstra/flake-compat/1.tar.gz"
>>>>>>> 0a8444f2
          }
        },
        "root": {
          "inputs": {
<<<<<<< HEAD
            "custom-project": "custom-project"
=======
            "flake-compat": "foobar"
>>>>>>> 0a8444f2
          }
        }
      },
      "root": "root",
      "version": 7
    }`;
    fs.readLocalFile.mockResolvedValueOnce(flakeLock);
<<<<<<< HEAD
    expect(await extractPackageFile('', 'flake.nix')).toMatchObject({
      deps: [
        {
          datasource: 'git-refs',
          depName: 'custom-project',
          packageName: 'https://gitlab.example.com/group/project',
          currentDigest: '65ae9c147349829d3df0222151f53f79821c5134',
        },
      ],
    });
  });

  it('includes sourcehut flake with custom host', async () => {
    const flakeLock = codeBlock`{
      "nodes": {
        "custom-project": {
          "locked": {
            "lastModified": 1723569650,
            "narHash": "sha256-Ho/sAhEUeSug52JALgjrKVUPCBe8+PovbJj/lniKxp8=",
            "owner": "~user",
            "repo": "project",
            "rev": "88f0d9ae98942bf49cba302c42b2a0f6e05f9b58",
            "type": "sourcehut",
            "host": "git.custom.org"
          },
          "original": {
            "owner": "~user",
            "repo": "project",
            "type": "sourcehut",
            "host": "git.custom.org"
          }
        },
        "root": {
          "inputs": {
            "custom-project": "custom-project"
          }
        }
      },
      "root": "root",
      "version": 7
    }`;
    fs.readLocalFile.mockResolvedValueOnce(flakeLock);
    expect(await extractPackageFile('', 'flake.nix')).toMatchObject({
      deps: [
        {
          datasource: 'git-refs',
          depName: 'custom-project',
          packageName: 'https://git.custom.org/~user/project',
          currentDigest: '88f0d9ae98942bf49cba302c42b2a0f6e05f9b58',
=======
    expect(await extractPackageFile('', 'flake.nix')).toEqual({
      deps: [
        {
          currentDigest: 'ff81ac966bb2cae68946d5ed5fc4994f96d0ffec',
          datasource: GitRefsDatasource.id,
          depName: 'flake-compat',
          packageName: 'https://flakehub.com/f/edolstra/flake-compat/1.tar.gz',
        },
      ],
    });
  });

  describe('Git inputs', () => {
    it('supports input with ref', async () => {
      const flakeNix = codeBlock`{
        inputs = {
          cachix.url = "git+https://github.com/cachix/cachix.git?ref=refs/tags/v1.7.2";
        };
      }`;
      const flakeLock = codeBlock`{
        "nodes": {
          "cachix": {
            "locked": {
              "lastModified": 1709700175,
              "narHash": "sha256-A0/6ZjLmT9qdYzKHmevnEIC7G+GiZ4UCr8v0poRPzds=",
              "ref": "refs/tags/v1.7.2",
              "rev": "be97b37989f11b724197b5f4c7ffd78f12c8c4bf",
              "type": "git",
              "url": "https://github.com/cachix/cachix.git"
            },
            "original": {
              "ref": "refs/tags/v1.7.2",
              "type": "git",
              "url": "https://github.com/cachix/cachix.git"
            }
          },
          "root": {
            "inputs": {
              "cachix": "cachix"
            }
          }
        },
        "root": "root",
        "version": 7
      }`;
      fs.readLocalFile.mockResolvedValueOnce(flakeLock);
      expect(await extractPackageFile(flakeNix, 'flake.nix')).toEqual({
        deps: [
          {
            currentDigest: 'be97b37989f11b724197b5f4c7ffd78f12c8c4bf',
            currentValue: 'v1.7.2',
            datasource: GitRefsDatasource.id,
            depName: 'cachix',
            packageName: 'https://github.com/cachix/cachix.git',
          },
        ],
      });
    });

    it('supports input with rev', async () => {
      const flakeNix = codeBlock`{
        inputs = {
          cachix.url = "git+https://github.com/cachix/cachix.git?rev=be97b37989f11b724197b5f4c7ffd78f12c8c4bf";
        };
      }`;
      const flakeLock = codeBlock`{
        "nodes": {
          "cachix": {
            "locked": {
              "lastModified": 1709700175,
              "narHash": "sha256-A0/6ZjLmT9qdYzKHmevnEIC7G+GiZ4UCr8v0poRPzds=",
              "ref": "refs/heads/master",
              "rev": "be97b37989f11b724197b5f4c7ffd78f12c8c4bf",
              "type": "git",
              "url": "https://github.com/cachix/cachix.git"
            },
            "original": {
              "rev": "be97b37989f11b724197b5f4c7ffd78f12c8c4bf",
              "type": "git",
              "url": "https://github.com/cachix/cachix.git"
            }
          },
          "root": {
            "inputs": {
              "cachix": "cachix"
            }
          }
        },
        "root": "root",
        "version": 7
      }`;
      fs.readLocalFile.mockResolvedValueOnce(flakeLock);
      expect(await extractPackageFile(flakeNix, 'flake.nix')).toEqual({
        deps: [
          {
            currentDigest: 'be97b37989f11b724197b5f4c7ffd78f12c8c4bf',
            datasource: GitRefsDatasource.id,
            depName: 'cachix',
            packageName: 'https://github.com/cachix/cachix.git',
          },
        ],
      });
    });

    it('supports input with ref and rev', async () => {
      const flakeNix = codeBlock`{
        inputs = {
          cachix.url = "git+ssh://github.com/cachix/cachix.git?ref=refs/tags/v1.7.2&rev=be97b37989f11b724197b5f4c7ffd78f12c8c4bf";
        };
      }`;
      const flakeLock = codeBlock`{
        "nodes": {
          "cachix": {
            "locked": {
              "lastModified": 1709700175,
              "narHash": "sha256-A0/6ZjLmT9qdYzKHmevnEIC7G+GiZ4UCr8v0poRPzds=",
              "ref": "refs/tags/v1.7.2",
              "rev": "be97b37989f11b724197b5f4c7ffd78f12c8c4bf",
              "type": "git",
              "url": "ssh://git@github.com/cachix/cachix.git"
            },
            "original": {
              "ref": "refs/tags/v1.7.2",
              "rev": "be97b37989f11b724197b5f4c7ffd78f12c8c4bf",
              "type": "git",
              "url": "ssh://git@github.com/cachix/cachix.git"
            }
          },
          "root": {
            "inputs": {
              "cachix": "cachix"
            }
          }
        },
        "root": "root",
        "version": 7
      }`;
      fs.readLocalFile.mockResolvedValueOnce(flakeLock);
      expect(await extractPackageFile(flakeNix, 'flake.nix')).toEqual({
        deps: [
          {
            currentDigest: 'be97b37989f11b724197b5f4c7ffd78f12c8c4bf',
            currentValue: 'v1.7.2',
            datasource: GitRefsDatasource.id,
            depName: 'cachix',
            packageName: 'git@github.com:cachix/cachix.git',
          },
        ],
      });
    });

    it('supports locked input', async () => {
      const flakeNix = codeBlock`{
        inputs = {
          cachix.url = "git+https://github.com/cachix/cachix.git";
        };
      }`;
      const flakeLock = codeBlock`{
        "nodes": {
          "cachix": {
            "locked": {
              "lastModified": 1709700175,
              "narHash": "sha256-A0/6ZjLmT9qdYzKHmevnEIC7G+GiZ4UCr8v0poRPzds=",
              "ref": "refs/heads/master",
              "rev": "be97b37989f11b724197b5f4c7ffd78f12c8c4bf",
              "type": "git",
              "url": "https://github.com/cachix/cachix.git"
            },
            "original": {
              "type": "git",
              "url": "https://github.com/cachix/cachix.git"
            }
          },
          "root": {
            "inputs": {
              "cachix": "cachix"
            }
          }
        },
        "root": "root",
        "version": 7
      }`;
      fs.readLocalFile.mockResolvedValueOnce(flakeLock);
      expect(await extractPackageFile(flakeNix, 'flake.nix')).toEqual({
        deps: [
          {
            currentDigest: 'be97b37989f11b724197b5f4c7ffd78f12c8c4bf',
            datasource: GitRefsDatasource.id,
            depName: 'cachix',
            packageName: 'https://github.com/cachix/cachix.git',
          },
        ],
      });
    });

    it('supports shallow clone', async () => {
      const flakeNix = codeBlock`{
        inputs = {
          nixpkgs-https.url = "git+https://github.com/NixOS/nixpkgs.git?rev=64334fda8d632bec7c80c9bef668ad9633a8dd64&depth=1";
          nixpkgs-ssh.url = "git+ssh://git@github.com/NixOS/nixpkgs.git?rev=64334fda8d632bec7c80c9bef668ad9633a8dd64&depth=1";
        };
      }`;
      const flakeLock = codeBlock`{
        "nodes": {
          "nixpkgs-https": {
            "locked": {
              "lastModified": 1758007619,
              "narHash": "sha256-ADv63t4pEj5zhTAggwzyCbSpQosDtxKy0qg9cB9a1Eo=",
              "ref": "refs/heads/master",
              "rev": "64334fda8d632bec7c80c9bef668ad9633a8dd64",
              "revCount": 862499,
              "type": "git",
              "url": "https://github.com/NixOS/nixpkgs.git?depth=1"
            },
            "original": {
              "rev": "64334fda8d632bec7c80c9bef668ad9633a8dd64",
              "type": "git",
              "url": "https://github.com/NixOS/nixpkgs.git?depth=1"
            }
          },
          "nixpkgs-ssh": {
            "locked": {
              "lastModified": 1758007619,
              "narHash": "sha256-ADv63t4pEj5zhTAggwzyCbSpQosDtxKy0qg9cB9a1Eo=",
              "rev": "64334fda8d632bec7c80c9bef668ad9633a8dd64",
              "revCount": 862499,
              "type": "git",
              "url": "ssh://git@github.com/NixOS/nixpkgs.git?depth=1"
            },
            "original": {
              "rev": "64334fda8d632bec7c80c9bef668ad9633a8dd64",
              "type": "git",
              "url": "ssh://git@github.com/NixOS/nixpkgs.git?depth=1"
            }
          },
          "root": {
            "inputs": {
              "nixpkgs-https": "nixpkgs-https",
              "nixpkgs-ssh": "nixpkgs-ssh"
            }
          }
>>>>>>> 0a8444f2
        },
        "root": "root",
        "version": 7
      }`;
      fs.readLocalFile.mockResolvedValueOnce(flakeLock);
      expect(await extractPackageFile(flakeNix, 'flake.nix')).toEqual({
        deps: [
          {
            currentDigest: '64334fda8d632bec7c80c9bef668ad9633a8dd64',
            datasource: GitRefsDatasource.id,
            depName: 'nixpkgs-https',
            packageName: 'https://github.com/NixOS/nixpkgs.git',
          },
          {
            currentDigest: '64334fda8d632bec7c80c9bef668ad9633a8dd64',
            datasource: GitRefsDatasource.id,
            depName: 'nixpkgs-ssh',
            packageName: 'git@github.com:NixOS/nixpkgs.git',
          },
        ],
      });
    });
  });

<<<<<<< HEAD
  it('includes tarball flake with ref when original has rev', async () => {
    const flakeLock = codeBlock`{
      "nodes": {
        "data-mesher": {
          "locked": {
            "lastModified": 1727355895,
            "narHash": "sha256-grZIaLgk5GgoDuTt49RTCLBh458H4YJdIAU4B3onXRw=",
            "rev": "c7e39452affcc0f89e023091524e38b3aaf109e9",
            "type": "tarball",
            "url": "https://git.clan.lol/api/v1/repos/clan/data-mesher/archive/c7e39452affcc0f89e023091524e38b3aaf109e9.tar.gz"
          },
          "original": {
            "type": "tarball",
            "url": "https://git.clan.lol/clan/data-mesher/archive/main.tar.gz",
            "ref": "main",
            "rev": "specific-commit-hash"
=======
  describe('GitHub inputs', () => {
    it('supports input with rev', async () => {
      const flakeNix = codeBlock`{
        inputs = {
          flake-parts.url = "github:hercules-ci/flake-parts/4524271976b625a4a605beefd893f270620fd751";
        };
      }`;
      const flakeLock = codeBlock`{
        "nodes": {
          "flake-parts": {
            "locked": {
              "lastModified": 1756770412,
              "narHash": "sha256-+uWLQZccFHwqpGqr2Yt5VsW/PbeJVTn9Dk6SHWhNRPw=",
              "owner": "hercules-ci",
              "repo": "flake-parts",
              "rev": "4524271976b625a4a605beefd893f270620fd751",
              "type": "github"
            },
            "original": {
              "owner": "hercules-ci",
              "repo": "flake-parts",
              "rev": "4524271976b625a4a605beefd893f270620fd751",
              "type": "github"
            }
          },
          "root": {
            "inputs": {
              "flake-parts": "flake-parts"
            }
          }
        },
        "root": "root",
        "version": 7
      }`;
      fs.readLocalFile.mockResolvedValueOnce(flakeLock);
      expect(await extractPackageFile(flakeNix, 'flake.nix')).toEqual({
        deps: [
          {
            currentDigest: '4524271976b625a4a605beefd893f270620fd751',
            datasource: GitRefsDatasource.id,
            depName: 'flake-parts',
            packageName: 'https://github.com/hercules-ci/flake-parts',
          },
        ],
      });
    });

    it('supports locked input', async () => {
      const flakeNix = codeBlock`{
        inputs = {
          flake-parts.url = "github:hercules-ci/flake-parts";
        };7
      }`;
      const flakeLock = codeBlock`{
        "nodes": {
          "flake-parts": {
            "locked": {
              "lastModified": 1756770412,
              "narHash": "sha256-+uWLQZccFHwqpGqr2Yt5VsW/PbeJVTn9Dk6SHWhNRPw=",
              "owner": "hercules-ci",
              "repo": "flake-parts",
              "rev": "4524271976b625a4a605beefd893f270620fd751",
              "type": "github"
            },
            "original": {
              "owner": "hercules-ci",
              "repo": "flake-parts",
              "type": "github"
            }
          },
          "root": {
            "inputs": {
              "flake-parts": "flake-parts"
            }
          }
        },
        "root": "root",
        "version": 7
      }`;
      fs.readLocalFile.mockResolvedValueOnce(flakeLock);
      expect(await extractPackageFile(flakeNix, 'flake.nix')).toEqual({
        deps: [
          {
            currentDigest: '4524271976b625a4a605beefd893f270620fd751',
            datasource: GitRefsDatasource.id,
            depName: 'flake-parts',
            packageName: 'https://github.com/hercules-ci/flake-parts',
          },
        ],
      });
    });

    it('supports nixpkgs input with ref', async () => {
      const flakeNix = codeBlock`{
        inputs = {
          flake-utils.url = "github:NixOS/nixpkgs/nixos-unstable";
        };
      }`;
      const flakeLock = codeBlock`{
        "nodes": {
          "nixpkgs": {
            "locked": {
              "lastModified": 1720031269,
              "narHash": "sha256-rwz8NJZV+387rnWpTYcXaRNvzUSnnF9aHONoJIYmiUQ=",
              "owner": "NixOS",
              "repo": "nixpkgs",
              "rev": "9f4128e00b0ae8ec65918efeba59db998750ead6",
              "type": "github"
            },
            "original": {
              "owner": "NixOS",
              "ref": "nixos-unstable",
              "repo": "nixpkgs",
              "type": "github"
            }
          },
          "root": {
            "inputs": {
              "nixpkgs": "nixpkgs"
            }
          }
        },
        "root": "root",
        "version": 7
      }`;
      fs.readLocalFile.mockResolvedValueOnce(flakeLock);
      expect(await extractPackageFile(flakeNix, 'flake.nix')).toEqual({
        deps: [
          {
            currentDigest: '9f4128e00b0ae8ec65918efeba59db998750ead6',
            currentValue: 'nixos-unstable',
            datasource: GitRefsDatasource.id,
            depName: 'nixpkgs',
            packageName: 'https://github.com/NixOS/nixpkgs',
            versioning: nixpkgsVersioning,
          },
        ],
      });
    });

    it('supports locked nixpkgs input', async () => {
      const flakeNix = codeBlock`{
        inputs = {
          flake-utils.url = "github:NixOS/nixpkgs";
        };
      }`;
      const flakeLock = codeBlock`{
        "nodes": {
          "nixpkgs": {
            "locked": {
              "lastModified": 1728650607,
              "narHash": "sha256-0lOnVTzRXzpk5uxbHLm3Ti3tyPAvirAIQDfwEUd8arg=",
              "owner": "NixOS",
              "repo": "nixpkgs",
              "rev": "612ee628421ba2c1abca4c99684862f76cb3b089",
              "type": "github"
            },
            "original": {
              "owner": "NixOS",
              "repo": "nixpkgs",
              "type": "github"
            }
          },
          "root": {
            "inputs": {
              "nixpkgs": "nixpkgs"
            }
>>>>>>> 0a8444f2
          }
        },
        "root": "root",
        "version": 7
      }`;
      fs.readLocalFile.mockResolvedValueOnce(flakeLock);
      expect(await extractPackageFile(flakeNix, 'flake.nix')).toEqual({
        deps: [
          {
            currentDigest: '612ee628421ba2c1abca4c99684862f76cb3b089',
            datasource: GitRefsDatasource.id,
            depName: 'nixpkgs',
            packageName: 'https://github.com/NixOS/nixpkgs',
            versioning: 'nixpkgs',
          },
        ],
      });
    });
  });

  describe('GitHub Enterprise inputs', () => {
    it('supports ...', async () => {
      const flakeNix = codeBlock`{
        inputs = {
          nixpkgs-extra-pkgs.url = "github:my-org/nixpkgs-extra-pkgs?host=github.corp.example.com";
        };
      }`;
      const flakeLock = codeBlock`{
        "nodes": {
          "nixpkgs-extra-pkgs": {
            "locked": {
              "host": "github.corp.example.com",
              "lastModified": 1728666512,
              "narHash": "sha256-p+l16Zzyl2DXG695yks6KQP7NkjsnEksu5GBvtL1QYg=",
              "owner": "my-org",
              "repo": "nixpkgs-extra-pkgs",
              "rev": "6bf2706348447df6f8b86b1c3e54f87b0afda84f",
              "type": "github"
            },
            "original": {
              "host": "github.corp.example.com",
              "owner": "my-org",
              "repo": "nixpkgs-extra-pkgs",
              "type": "github"
            }
          },
          "root": {
            "inputs": {
              "nixpkgs-extra-pkgs": "nixpkgs-extra-pkgs"
            }
          }
<<<<<<< HEAD
        }
      },
      "root": "root",
      "version": 7
    }`;
    fs.readLocalFile.mockResolvedValueOnce(flakeLock);
    expect(await extractPackageFile('', 'flake.nix')).toMatchObject({
      deps: [
        {
          currentValue: 'main',
          currentDigest: 'specific-commit-hash',
          datasource: 'git-refs',
          depName: 'data-mesher',
          packageName: 'https://git.clan.lol/clan/data-mesher',
=======
        },
        "root": "root",
        "version": 7
      }`;
      fs.readLocalFile.mockResolvedValueOnce(flakeLock);
      expect(await extractPackageFile(flakeNix, 'flake.nix')).toEqual({
        deps: [
          {
            currentDigest: '6bf2706348447df6f8b86b1c3e54f87b0afda84f',
            datasource: GitRefsDatasource.id,
            depName: 'nixpkgs-extra-pkgs',
            packageName:
              'https://github.corp.example.com/my-org/nixpkgs-extra-pkgs',
          },
        ],
      });
    });
  });

  describe('GitLab inputs', () => {
    it('supports locked input', async () => {
      const flakeNix = codeBlock`{
        inputs = {
          home-manager.url = "gitlab:rycee/home-manager";
        };
      }`;
      const flakeLock = codeBlock`{
        "nodes": {
          "home-manager": {
            "locked": {
              "lastModified": 1757385184,
              "narHash": "sha256-LCxtQn9ajvOgGRbQIRUJgfP7clMGGvV1SDW1HcSb0zk=",
              "owner": "rycee",
              "repo": "home-manager",
              "rev": "26993d87fd0d3b14f7667b74ad82235f120d986e",
              "type": "gitlab"
            },
            "original": {
              "owner": "rycee",
              "repo": "home-manager",
              "type": "gitlab"
            }
          },
          "root": {
            "inputs": {
              "home-manager": "home-manager"
            }
          }
>>>>>>> 0a8444f2
        },
        "root": "root",
        "version": 7
      }`;
      fs.readLocalFile.mockResolvedValueOnce(flakeLock);
      expect(await extractPackageFile(flakeNix, 'flake.nix')).toEqual({
        deps: [
          {
            currentDigest: '26993d87fd0d3b14f7667b74ad82235f120d986e',
            datasource: GitRefsDatasource.id,
            depName: 'home-manager',
            packageName: 'https://gitlab.com/rycee/home-manager',
          },
        ],
      });
    });
  });

<<<<<<< HEAD
  it('handles unknown flake lock type', async () => {
=======
  describe('SourceHut inputs', () => {
    it('supports locked input', async () => {
      const flakeNix = codeBlock`{
        inputs = {
          firefox-addons.url = "sourcehut:~rycee/nur-expressions?dir=pkgs/firefox-addons";
        };
      }`;
      const flakeLock = codeBlock`{
        "nodes": {
          "firefox-addons": {
            "locked": {
              "dir": "pkgs/firefox-addons",
              "lastModified": 1755702597,
              "narHash": "sha256-Z56emoVLFBhX/WcoXWiXienLX8jHrBExyqQjNd5/r0k=",
              "owner": "~rycee",
              "repo": "nur-expressions",
              "rev": "2dcb371b407ba4009e27a8e8adf88e6f93d40bfb",
              "type": "sourcehut"
            },
            "original": {
              "dir": "pkgs/firefox-addons",
              "owner": "~rycee",
              "repo": "nur-expressions",
              "type": "sourcehut"
            }
          },
          "root": {
            "inputs": {
              "firefox-addons": "firefox-addons"
            }
          }
        },
        "root": "root",
        "version": 7
      }`;
      fs.readLocalFile.mockResolvedValueOnce(flakeLock);
      expect(await extractPackageFile(flakeNix, 'flake.nix')).toEqual({
        deps: [
          {
            currentDigest: '2dcb371b407ba4009e27a8e8adf88e6f93d40bfb',
            datasource: GitRefsDatasource.id,
            depName: 'firefox-addons',
            packageName: 'https://git.sr.ht/~rycee/nur-expressions',
          },
        ],
      });
    });
  });

  describe('Tarball inputs', () => {
    it('supports locked input', async () => {
      const flakeNix = codeBlock`{
        inputs = {
          lix = {
            url = "https://git.lix.systems/lix-project/lix/archive/main.tar.gz";
            flake = false;
          };
        };
      }`;
      const flakeLock = codeBlock`{
        "nodes": {
          "lix": {
            "flake": false,
            "locked": {
              "lastModified": 1756426754,
              "narHash": "sha256-EVJDo/KjdGtvJKelVPoL92TsPNrqnOJUnaLTIqP+F0o=",
              "rev": "f4bdddf0fdaabc68546cf561c5343b83d95d2466",
              "type": "tarball",
              "url": "https://git.lix.systems/api/v1/repos/lix-project/lix/archive/f4bdddf0fdaabc68546cf561c5343b83d95d2466.tar.gz"
            },
            "original": {
              "type": "tarball",
              "url": "https://git.lix.systems/lix-project/lix/archive/main.tar.gz"
            }
          },
          "root": {
            "inputs": {
              "lix": "lix"
            }
          }
        },
        "root": "root",
        "version": 7
      }`;
      fs.readLocalFile.mockResolvedValueOnce(flakeLock);
      expect(await extractPackageFile(flakeNix, 'flake.nix')).toEqual({
        deps: [
          {
            currentDigest: 'f4bdddf0fdaabc68546cf561c5343b83d95d2466',
            datasource: GitRefsDatasource.id,
            depName: 'lix',
            packageName: 'https://git.lix.systems/lix-project/lix',
          },
        ],
      });
    });

    it('supports locked nixpkgs input', async () => {
      const flakeNix = codeBlock`{
        inputs = {
          nixpkgs.url = "https://channels.nixos.org/nixpkgs-unstable/nixexprs.tar.xz";
        };
      }`;
      const flakeLock = codeBlock`{
        "nodes": {
          "nixpkgs": {
            "locked": {
              "lastModified": 1756904031,
              "narHash": "sha256-V29Bu1nR6Ayt+uUhf/6L43DSxb66BQ+8E2wH1GHa5IA=",
              "rev": "0e6684e6c5755325f801bda1751a8a4038145d7d",
              "type": "tarball",
              "url": "https://releases.nixos.org/nixos/25.05/nixos-25.05.809350.0e6684e6c575/nixexprs.tar.xz"
            },
            "original": {
              "type": "tarball",
              "url": "https://channels.nixos.org/nixpkgs-unstable/nixexprs.tar.xz"
            }
          },
          "root": {
            "inputs": {
              "nixpkgs": "nixpkgs"
            }
          }
        },
        "root": "root",
        "version": 7
      }`;
      fs.readLocalFile.mockResolvedValueOnce(flakeLock);
      expect(await extractPackageFile(flakeNix, 'flake.nix')).toEqual({
        deps: [
          {
            currentDigest: '0e6684e6c5755325f801bda1751a8a4038145d7d',
            currentValue: 'nixpkgs-unstable',
            datasource: GitRefsDatasource.id,
            depName: 'nixpkgs',
            packageName: 'https://github.com/NixOS/nixpkgs',
            versioning: nixpkgsVersioning,
          },
        ],
      });
    });
  });

  it('ignores unknown inputs types', async () => {
>>>>>>> 0a8444f2
    const flakeLock = codeBlock`{
      "nodes": {
        "unknown-flake": {
          "locked": {
            "lastModified": 1727355895,
            "narHash": "sha256-grZIaLgk5GgoDuTt49RTCLBh458H4YJdIAU4B3onXRw=",
            "rev": "c7e39452affcc0f89e023091524e38b3aaf109e9",
            "type": "unknown-type"
          },
          "original": {
            "type": "unknown-type"
          }
        },
        "root": {
          "inputs": {
            "unknown-flake": "unknown-flake"
          }
        }
      },
      "root": "root",
      "version": 7
    }`;
    fs.readLocalFile.mockResolvedValueOnce(flakeLock);
    expect(await extractPackageFile('', 'flake.nix')).toBeNull();
  });

  it('ignores unsupported file type and still extracts other inputs', async () => {
    const flakeLock = codeBlock`{
      "nodes": {
        "file": {
          "flake": false,
          "locked": {
            "narHash": "sha256-55ZgnQaZD3uRr/Dom05x0K7ui4+Fnb6H30jW5Eu3ZE0=",
            "type": "file",
            "url": "https://raw.githubusercontent.com/NixOS/nixpkgs/a69c58b926f609e5b9c56b25b075d2af9a5b7dc5/README.md"
          },
          "original": {
            "type": "file",
            "url": "https://raw.githubusercontent.com/NixOS/nixpkgs/a69c58b926f609e5b9c56b25b075d2af9a5b7dc5/README.md"
          }
        },
        "nixpkgs": {
          "locked": {
            "lastModified": 1757068644,
            "narHash": "sha256-NOrUtIhTkIIumj1E/Rsv1J37Yi3xGStISEo8tZm3KW4=",
            "owner": "NixOS",
            "repo": "nixpkgs",
            "rev": "8eb28adfa3dc4de28e792e3bf49fcf9007ca8ac9",
            "type": "github"
          },
          "original": {
            "owner": "NixOS",
            "ref": "nixos-unstable",
            "repo": "nixpkgs",
            "type": "github"
          }
        },
        "root": {
          "inputs": {
            "file": "file",
            "nixpkgs": "nixpkgs"
          }
        }
      },
      "root": "root",
      "version": 7
    }`;
    fs.readLocalFile.mockResolvedValueOnce(flakeLock);
    const result = await extractPackageFile('', 'flake.nix');
    expect(result?.deps).toHaveLength(1);
    expect(result?.deps[0].depName).toBe('nixpkgs');
  });
});<|MERGE_RESOLUTION|>--- conflicted
+++ resolved
@@ -12,7 +12,6 @@
     fs.getSiblingFileName.mockImplementation(
       (fileName, siblingName) => siblingName,
     );
-<<<<<<< HEAD
   });
 
   it('returns null when flake.lock file cannot be read', async () => {
@@ -176,32 +175,10 @@
           }
         }
       },
-=======
-  });
-
-  it('returns null when flake.lock file cannot be read', async () => {
-    fs.readLocalFile.mockResolvedValueOnce(null);
-    expect(await extractPackageFile('', 'flake.nix')).toBeNull();
-  });
-
-  it('returns null when flake.lock cannot be parsed', async () => {
-    fs.readLocalFile.mockResolvedValueOnce('{ invalid json');
-    expect(await extractPackageFile('', 'flake.nix')).toBeNull();
-    expect(logger.logger.debug).toHaveBeenCalledWith(
-      { flakeLockFile: 'flake.lock', error: expect.any(ZodError) },
-      'invalid flake.lock file',
-    );
-  });
-
-  it('returns null when flake.lock is missing root node', async () => {
-    const flakeLock = codeBlock`{
-      "nodes": {},
->>>>>>> 0a8444f2
       "root": "root",
       "version": 7
     }`;
     fs.readLocalFile.mockResolvedValueOnce(flakeLock);
-<<<<<<< HEAD
     expect(await extractPackageFile('', 'flake.nix')).toBeNull();
     expect(logger.logger.debug).toHaveBeenCalledWith(
       {
@@ -274,37 +251,27 @@
   });
 
   it('returns null when original inputs are from local path', async () => {
-=======
-    expect(await extractPackageFile('', 'flake.nix')).toBeNull();
-    expect(logger.logger.debug).toHaveBeenCalledWith(
-      { flakeLockFile: 'flake.lock' },
-      'flake.lock is missing "root" node',
-    );
-  });
-
-  it('skips transitive dependencies', async () => {
->>>>>>> 0a8444f2
     const flakeLock = codeBlock`{
       "nodes": {
         "nixpkgs": {
           "locked": {
-            "lastModified": 1743259260,
-            "narHash": "sha256-ArWLUgRm1tKHiqlhnymyVqi5kLNCK5ghvm06mfCl4QY=",
+            "lastModified": 1720031269,
+            "narHash": "sha256-rwz8NJZV+387rnWpTYcXaRNvzUSnnF9aHONoJIYmiUQ=",
             "owner": "NixOS",
             "repo": "nixpkgs",
-            "rev": "eb0e0f21f15c559d2ac7633dc81d079d1caf5f5f",
+            "rev": "9f4128e00b0ae8ec65918efeba59db998750ead6",
             "type": "github"
           },
           "original": {
             "owner": "NixOS",
-            "ref": "nixpkgs-unstable",
+            "ref": "nixos-unstable",
             "repo": "nixpkgs",
             "type": "path"
           }
         },
         "root": {
           "inputs": {
-            "disko": "disko"
+            "nixpkgs": "nixpkgs"
           }
         }
       },
@@ -313,7 +280,6 @@
     }`;
     fs.readLocalFile.mockResolvedValueOnce(flakeLock);
     expect(await extractPackageFile('', 'flake.nix')).toBeNull();
-<<<<<<< HEAD
     expect(logger.logger.debug).toHaveBeenCalledWith(
       {
         flakeLockFile: 'flake.lock',
@@ -378,1306 +344,6 @@
     );
   });
 
-  describe('Git inputs', () => {
-    it('supports git input with ref', async () => {
-      const flakeNix = codeBlock`{
-        inputs = {
-          cachix.url = "git+https://github.com/cachix/cachix.git?ref=refs/tags/v1.7.2";
-        };
-      }`;
-      const flakeLock = codeBlock`{
-        "nodes": {
-          "cachix": {
-            "locked": {
-              "lastModified": 1709700175,
-              "narHash": "sha256-A0/6ZjLmT9qdYzKHmevnEIC7G+GiZ4UCr8v0poRPzds=",
-              "ref": "refs/tags/v1.7.2",
-              "rev": "be97b37989f11b724197b5f4c7ffd78f12c8c4bf",
-              "type": "git",
-              "url": "https://github.com/cachix/cachix.git"
-            },
-            "original": {
-              "ref": "refs/tags/v1.7.2",
-              "type": "git",
-              "url": "https://github.com/cachix/cachix.git"
-            }
-          },
-          "root": {
-            "inputs": {
-              "cachix": "cachix"
-            }
-          }
-        },
-        "root": "root",
-        "version": 7
-      }`;
-      fs.readLocalFile.mockResolvedValueOnce(flakeLock);
-      expect(await extractPackageFile(flakeNix, 'flake.nix')).toEqual({
-        deps: [
-          {
-            currentDigest: 'be97b37989f11b724197b5f4c7ffd78f12c8c4bf',
-            currentValue: 'v1.7.2',
-            datasource: GitRefsDatasource.id,
-            depName: 'cachix',
-            packageName: 'https://github.com/cachix/cachix.git',
-          },
-        ],
-      });
-    });
-
-    it('supports git input with rev', async () => {
-      const flakeNix = codeBlock`{
-        inputs = {
-          cachix.url = "git+https://github.com/cachix/cachix.git?rev=be97b37989f11b724197b5f4c7ffd78f12c8c4bf";
-        };
-      }`;
-      const flakeLock = codeBlock`{
-        "nodes": {
-          "cachix": {
-            "locked": {
-              "lastModified": 1709700175,
-              "narHash": "sha256-A0/6ZjLmT9qdYzKHmevnEIC7G+GiZ4UCr8v0poRPzds=",
-              "ref": "refs/heads/master",
-              "rev": "be97b37989f11b724197b5f4c7ffd78f12c8c4bf",
-              "type": "git",
-              "url": "https://github.com/cachix/cachix.git"
-            },
-            "original": {
-              "rev": "be97b37989f11b724197b5f4c7ffd78f12c8c4bf",
-              "type": "git",
-              "url": "https://github.com/cachix/cachix.git"
-            }
-          },
-          "root": {
-            "inputs": {
-              "cachix": "cachix"
-            }
-          }
-        },
-        "root": "root",
-        "version": 7
-      }`;
-      fs.readLocalFile.mockResolvedValueOnce(flakeLock);
-      expect(await extractPackageFile(flakeNix, 'flake.nix')).toEqual({
-        deps: [
-          {
-            currentDigest: 'be97b37989f11b724197b5f4c7ffd78f12c8c4bf',
-            datasource: GitRefsDatasource.id,
-            depName: 'cachix',
-            packageName: 'https://github.com/cachix/cachix.git',
-          },
-        ],
-      });
-    });
-
-    it('supports git input with ref and rev', async () => {
-      const flakeNix = codeBlock`{
-        inputs = {
-          cachix.url = "git+ssh://github.com/cachix/cachix.git?ref=refs/tags/v1.7.2&rev=be97b37989f11b724197b5f4c7ffd78f12c8c4bf";
-        };
-      }`;
-      const flakeLock = codeBlock`{
-        "nodes": {
-          "cachix": {
-            "locked": {
-              "lastModified": 1709700175,
-              "narHash": "sha256-A0/6ZjLmT9qdYzKHmevnEIC7G+GiZ4UCr8v0poRPzds=",
-              "ref": "refs/tags/v1.7.2",
-              "rev": "be97b37989f11b724197b5f4c7ffd78f12c8c4bf",
-              "type": "git",
-              "url": "ssh://git@github.com/cachix/cachix.git"
-            },
-            "original": {
-              "ref": "refs/tags/v1.7.2",
-              "rev": "be97b37989f11b724197b5f4c7ffd78f12c8c4bf",
-              "type": "git",
-              "url": "ssh://git@github.com/cachix/cachix.git"
-            }
-          },
-          "root": {
-            "inputs": {
-              "cachix": "cachix"
-            }
-          }
-        },
-        "root": "root",
-        "version": 7
-      }`;
-      fs.readLocalFile.mockResolvedValueOnce(flakeLock);
-      expect(await extractPackageFile(flakeNix, 'flake.nix')).toEqual({
-        deps: [
-          {
-            currentDigest: 'be97b37989f11b724197b5f4c7ffd78f12c8c4bf',
-            currentValue: 'v1.7.2',
-            datasource: GitRefsDatasource.id,
-            depName: 'cachix',
-            packageName: 'git@github.com:cachix/cachix.git',
-          },
-        ],
-      });
-    });
-
-    it('supports locked git input', async () => {
-      const flakeNix = codeBlock`{
-        inputs = {
-          cachix.url = "git+https://github.com/cachix/cachix.git";
-        };
-      }`;
-      const flakeLock = codeBlock`{
-        "nodes": {
-          "cachix": {
-            "locked": {
-              "lastModified": 1709700175,
-              "narHash": "sha256-A0/6ZjLmT9qdYzKHmevnEIC7G+GiZ4UCr8v0poRPzds=",
-              "ref": "refs/heads/master",
-              "rev": "be97b37989f11b724197b5f4c7ffd78f12c8c4bf",
-              "type": "git",
-              "url": "https://github.com/cachix/cachix.git"
-            },
-            "original": {
-              "type": "git",
-              "url": "https://github.com/cachix/cachix.git"
-            }
-          },
-          "root": {
-            "inputs": {
-              "cachix": "cachix"
-            }
-          }
-        },
-        "root": "root",
-        "version": 7
-      }`;
-      fs.readLocalFile.mockResolvedValueOnce(flakeLock);
-      expect(await extractPackageFile(flakeNix, 'flake.nix')).toEqual({
-        deps: [
-          {
-            currentDigest: 'be97b37989f11b724197b5f4c7ffd78f12c8c4bf',
-            datasource: GitRefsDatasource.id,
-            depName: 'cachix',
-            packageName: 'https://github.com/cachix/cachix.git',
-          },
-        ],
-      });
-    });
-
-    it('supports shallow clone', async () => {
-      const flakeNix = codeBlock`{
-        inputs = {
-          nixpkgs-https.url = "git+https://github.com/NixOS/nixpkgs.git?rev=64334fda8d632bec7c80c9bef668ad9633a8dd64&depth=1";
-          nixpkgs-ssh.url = "git+ssh://git@github.com/NixOS/nixpkgs.git?rev=64334fda8d632bec7c80c9bef668ad9633a8dd64&depth=1";
-        };
-      }`;
-      const flakeLock = codeBlock`{
-        "nodes": {
-          "nixpkgs-https": {
-            "locked": {
-              "lastModified": 1758007619,
-              "narHash": "sha256-ADv63t4pEj5zhTAggwzyCbSpQosDtxKy0qg9cB9a1Eo=",
-              "ref": "refs/heads/master",
-              "rev": "64334fda8d632bec7c80c9bef668ad9633a8dd64",
-              "revCount": 862499,
-              "type": "git",
-              "url": "https://github.com/NixOS/nixpkgs.git?depth=1"
-            },
-            "original": {
-              "rev": "64334fda8d632bec7c80c9bef668ad9633a8dd64",
-              "type": "git",
-              "url": "https://github.com/NixOS/nixpkgs.git?depth=1"
-            }
-          },
-          "nixpkgs-ssh": {
-            "locked": {
-              "lastModified": 1758007619,
-              "narHash": "sha256-ADv63t4pEj5zhTAggwzyCbSpQosDtxKy0qg9cB9a1Eo=",
-              "rev": "64334fda8d632bec7c80c9bef668ad9633a8dd64",
-              "revCount": 862499,
-              "type": "git",
-              "url": "ssh://git@github.com/NixOS/nixpkgs.git?depth=1"
-            },
-            "original": {
-              "rev": "64334fda8d632bec7c80c9bef668ad9633a8dd64",
-              "type": "git",
-              "url": "ssh://git@github.com/NixOS/nixpkgs.git?depth=1"
-            }
-          },
-          "root": {
-            "inputs": {
-              "nixpkgs-https": "nixpkgs-https",
-              "nixpkgs-ssh": "nixpkgs-ssh"
-            }
-          }
-        },
-        "root": "root",
-        "version": 7
-      }`;
-      fs.readLocalFile.mockResolvedValueOnce(flakeLock);
-      expect(await extractPackageFile(flakeNix, 'flake.nix')).toEqual({
-        deps: [
-          {
-            currentDigest: '64334fda8d632bec7c80c9bef668ad9633a8dd64',
-            datasource: GitRefsDatasource.id,
-            depName: 'nixpkgs-https',
-            packageName: 'https://github.com/NixOS/nixpkgs.git',
-          },
-          {
-            currentDigest: '64334fda8d632bec7c80c9bef668ad9633a8dd64',
-            datasource: GitRefsDatasource.id,
-            depName: 'nixpkgs-ssh',
-            packageName: 'git@github.com:NixOS/nixpkgs.git',
-          },
-        ],
-      });
-    });
-  });
-
-  describe('GitHub inputs', () => {
-    it('supports github input with rev', async () => {
-      const flakeNix = codeBlock`{
-        inputs = {
-          flake-parts.url = "github:hercules-ci/flake-parts/4524271976b625a4a605beefd893f270620fd751";
-        };
-      }`;
-      const flakeLock = codeBlock`{
-        "nodes": {
-          "flake-parts": {
-            "locked": {
-              "lastModified": 1756770412,
-              "narHash": "sha256-+uWLQZccFHwqpGqr2Yt5VsW/PbeJVTn9Dk6SHWhNRPw=",
-              "owner": "hercules-ci",
-              "repo": "flake-parts",
-              "rev": "4524271976b625a4a605beefd893f270620fd751",
-              "type": "github"
-            },
-            "original": {
-              "owner": "hercules-ci",
-              "repo": "flake-parts",
-              "rev": "4524271976b625a4a605beefd893f270620fd751",
-              "type": "github"
-            }
-          },
-          "root": {
-            "inputs": {
-              "flake-parts": "flake-parts"
-            }
-          }
-        },
-        "root": "root",
-        "version": 7
-      }`;
-      fs.readLocalFile.mockResolvedValueOnce(flakeLock);
-      expect(await extractPackageFile(flakeNix, 'flake.nix')).toEqual({
-        deps: [
-          {
-            currentDigest: '4524271976b625a4a605beefd893f270620fd751',
-            datasource: GitRefsDatasource.id,
-            depName: 'flake-parts',
-            packageName: 'https://github.com/hercules-ci/flake-parts',
-          },
-        ],
-      });
-    });
-
-    it('supports locked github input', async () => {
-      const flakeNix = codeBlock`{
-        inputs = {
-          flake-parts.url = "github:hercules-ci/flake-parts";
-        };
-      }`;
-      const flakeLock = codeBlock`{
-        "nodes": {
-          "flake-parts": {
-            "locked": {
-              "lastModified": 1756770412,
-              "narHash": "sha256-+uWLQZccFHwqpGqr2Yt5VsW/PbeJVTn9Dk6SHWhNRPw=",
-              "owner": "hercules-ci",
-              "repo": "flake-parts",
-              "rev": "4524271976b625a4a605beefd893f270620fd751",
-              "type": "github"
-            },
-            "original": {
-              "owner": "hercules-ci",
-              "repo": "flake-parts",
-              "type": "github"
-            }
-          },
-          "root": {
-            "inputs": {
-              "flake-parts": "flake-parts"
-            }
-          }
-        },
-        "root": "root",
-        "version": 7
-      }`;
-      fs.readLocalFile.mockResolvedValueOnce(flakeLock);
-      expect(await extractPackageFile(flakeNix, 'flake.nix')).toEqual({
-        deps: [
-          {
-            currentDigest: '4524271976b625a4a605beefd893f270620fd751',
-            datasource: GitRefsDatasource.id,
-            depName: 'flake-parts',
-            packageName: 'https://github.com/hercules-ci/flake-parts',
-          },
-        ],
-      });
-    });
-
-    it('supports nixpkgs input with ref', async () => {
-      const flakeNix = codeBlock`{
-        inputs = {
-          flake-utils.url = "github:NixOS/nixpkgs/nixos-unstable";
-        };
-      }`;
-      const flakeLock = codeBlock`{
-        "nodes": {
-          "nixpkgs": {
-            "locked": {
-              "lastModified": 1720031269,
-              "narHash": "sha256-rwz8NJZV+387rnWpTYcXaRNvzUSnnF9aHONoJIYmiUQ=",
-              "owner": "NixOS",
-              "repo": "nixpkgs",
-              "rev": "9f4128e00b0ae8ec65918efeba59db998750ead6",
-              "type": "github"
-            },
-            "original": {
-              "owner": "NixOS",
-              "ref": "nixos-unstable",
-              "repo": "nixpkgs",
-              "type": "github"
-            }
-          },
-          "root": {
-            "inputs": {
-              "nixpkgs": "nixpkgs"
-            }
-          }
-        },
-        "root": "root",
-        "version": 7
-      }`;
-      fs.readLocalFile.mockResolvedValueOnce(flakeLock);
-      expect(await extractPackageFile(flakeNix, 'flake.nix')).toEqual({
-        deps: [
-          {
-            currentDigest: '9f4128e00b0ae8ec65918efeba59db998750ead6',
-            currentValue: 'nixos-unstable',
-            datasource: GitRefsDatasource.id,
-            depName: 'nixpkgs',
-            packageName: 'https://github.com/NixOS/nixpkgs',
-            versioning: nixpkgsVersioning,
-          },
-        ],
-      });
-    });
-
-    it('supports locked nixpkgs input', async () => {
-      const flakeNix = codeBlock`{
-        inputs = {
-          flake-utils.url = "github:NixOS/nixpkgs";
-        };
-      }`;
-      const flakeLock = codeBlock`{
-        "nodes": {
-          "nixpkgs": {
-            "locked": {
-              "lastModified": 1728650607,
-              "narHash": "sha256-0lOnVTzRXzpk5uxbHLm3Ti3tyPAvirAIQDfwEUd8arg=",
-              "owner": "NixOS",
-              "repo": "nixpkgs",
-              "rev": "612ee628421ba2c1abca4c99684862f76cb3b089",
-              "type": "github"
-            },
-            "original": {
-              "owner": "NixOS",
-              "repo": "nixpkgs",
-              "type": "github"
-            }
-          },
-          "root": {
-            "inputs": {
-              "nixpkgs": "nixpkgs"
-            }
-          }
-        },
-        "root": "root",
-        "version": 7
-      }`;
-      fs.readLocalFile.mockResolvedValueOnce(flakeLock);
-      expect(await extractPackageFile(flakeNix, 'flake.nix')).toEqual({
-        deps: [
-          {
-            currentDigest: '612ee628421ba2c1abca4c99684862f76cb3b089',
-            datasource: GitRefsDatasource.id,
-            depName: 'nixpkgs',
-            packageName: 'https://github.com/NixOS/nixpkgs',
-            versioning: 'nixpkgs',
-          },
-        ],
-      });
-    });
-  });
-
-  describe('GitHub Enterprise inputs', () => {
-    it('supports ...', async () => {
-      const flakeNix = codeBlock`{
-        inputs = {
-          nixpkgs-extra-pkgs.url = "github:my-org/nixpkgs-extra-pkgs?host=github.corp.example.com";
-        };
-      }`;
-      const flakeLock = codeBlock`{
-        "nodes": {
-          "nixpkgs-extra-pkgs": {
-            "locked": {
-              "host": "github.corp.example.com",
-              "lastModified": 1728666512,
-              "narHash": "sha256-p+l16Zzyl2DXG695yks6KQP7NkjsnEksu5GBvtL1QYg=",
-              "owner": "my-org",
-              "repo": "nixpkgs-extra-pkgs",
-              "rev": "6bf2706348447df6f8b86b1c3e54f87b0afda84f",
-              "type": "github"
-            },
-            "original": {
-              "host": "github.corp.example.com",
-              "owner": "my-org",
-              "repo": "nixpkgs-extra-pkgs",
-              "type": "github"
-            }
-          },
-          "root": {
-            "inputs": {
-              "nixpkgs-extra-pkgs": "nixpkgs-extra-pkgs"
-            }
-          }
-        },
-        "root": "root",
-        "version": 7
-      }`;
-      fs.readLocalFile.mockResolvedValueOnce(flakeLock);
-      expect(await extractPackageFile(flakeNix, 'flake.nix')).toEqual({
-        deps: [
-          {
-            currentDigest: '6bf2706348447df6f8b86b1c3e54f87b0afda84f',
-            datasource: GitRefsDatasource.id,
-            depName: 'nixpkgs-extra-pkgs',
-            packageName:
-              'https://github.corp.example.com/my-org/nixpkgs-extra-pkgs',
-          },
-        ],
-      });
-    });
-  });
-
-  describe('GitLab inputs', () => {
-    it('supports locked gitlab input', async () => {
-      const flakeNix = codeBlock`{
-        inputs = {
-          home-manager.url = "gitlab:rycee/home-manager";
-        };
-      }`;
-      const flakeLock = codeBlock`{
-        "nodes": {
-          "home-manager": {
-            "locked": {
-              "lastModified": 1757385184,
-              "narHash": "sha256-LCxtQn9ajvOgGRbQIRUJgfP7clMGGvV1SDW1HcSb0zk=",
-              "owner": "rycee",
-              "repo": "home-manager",
-              "rev": "26993d87fd0d3b14f7667b74ad82235f120d986e",
-              "type": "gitlab"
-            },
-            "original": {
-              "owner": "rycee",
-              "repo": "home-manager",
-              "type": "gitlab"
-            }
-          },
-          "root": {
-            "inputs": {
-              "home-manager": "home-manager"
-            }
-          }
-        },
-        "root": "root",
-        "version": 7
-      }`;
-      fs.readLocalFile.mockResolvedValueOnce(flakeLock);
-      expect(await extractPackageFile(flakeNix, 'flake.nix')).toEqual({
-        deps: [
-          {
-            currentDigest: '26993d87fd0d3b14f7667b74ad82235f120d986e',
-            datasource: GitRefsDatasource.id,
-            depName: 'home-manager',
-            packageName: 'https://gitlab.com/rycee/home-manager',
-          },
-        ],
-      });
-    });
-  });
-
-  describe('SourceHut inputs', () => {
-    it('supports locked sourcehut input', async () => {
-      const flakeNix = codeBlock`{
-        inputs = {
-          firefox-addons.url = "sourcehut:~rycee/nur-expressions?dir=pkgs/firefox-addons";
-        };
-      }`;
-      const flakeLock = codeBlock`{
-        "nodes": {
-          "firefox-addons": {
-            "locked": {
-              "dir": "pkgs/firefox-addons",
-              "lastModified": 1755702597,
-              "narHash": "sha256-Z56emoVLFBhX/WcoXWiXienLX8jHrBExyqQjNd5/r0k=",
-              "owner": "~rycee",
-              "repo": "nur-expressions",
-              "rev": "2dcb371b407ba4009e27a8e8adf88e6f93d40bfb",
-              "type": "sourcehut"
-            },
-            "original": {
-              "dir": "pkgs/firefox-addons",
-              "owner": "~rycee",
-              "repo": "nur-expressions",
-              "type": "sourcehut"
-            }
-          },
-          "root": {
-            "inputs": {
-              "firefox-addons": "firefox-addons"
-            }
-          }
-        },
-        "root": "root",
-        "version": 7
-      }`;
-      fs.readLocalFile.mockResolvedValueOnce(flakeLock);
-      expect(await extractPackageFile(flakeNix, 'flake.nix')).toEqual({
-        deps: [
-          {
-            currentDigest: '2dcb371b407ba4009e27a8e8adf88e6f93d40bfb',
-            datasource: GitRefsDatasource.id,
-            depName: 'firefox-addons',
-            packageName: 'https://git.sr.ht/~rycee/nur-expressions',
-          },
-        ],
-      });
-    });
-  });
-
-  describe('Tarball inputs', () => {
-    it('supports locked tarball input', async () => {
-      const flakeNix = codeBlock`{
-        inputs = {
-          lix = {
-            url = "https://git.lix.systems/lix-project/lix/archive/main.tar.gz";
-            flake = false;
-          };
-        };
-      }`;
-      const flakeLock = codeBlock`{
-        "nodes": {
-          "lix": {
-            "flake": false,
-            "locked": {
-              "lastModified": 1756426754,
-              "narHash": "sha256-EVJDo/KjdGtvJKelVPoL92TsPNrqnOJUnaLTIqP+F0o=",
-              "rev": "f4bdddf0fdaabc68546cf561c5343b83d95d2466",
-              "type": "tarball",
-              "url": "https://git.lix.systems/api/v1/repos/lix-project/lix/archive/f4bdddf0fdaabc68546cf561c5343b83d95d2466.tar.gz"
-            },
-            "original": {
-              "type": "tarball",
-              "url": "https://git.lix.systems/lix-project/lix/archive/main.tar.gz"
-            }
-          },
-          "root": {
-            "inputs": {
-              "lix": "lix"
-            }
-          }
-        },
-        "root": "root",
-        "version": 7
-      }`;
-      fs.readLocalFile.mockResolvedValueOnce(flakeLock);
-      expect(await extractPackageFile(flakeNix, 'flake.nix')).toEqual({
-        deps: [
-          {
-            currentDigest: 'f4bdddf0fdaabc68546cf561c5343b83d95d2466',
-            datasource: GitRefsDatasource.id,
-            depName: 'lix',
-            packageName: 'https://git.lix.systems/lix-project/lix',
-          },
-        ],
-      });
-    });
-
-    it('supports locked nixpkgs input', async () => {
-      const flakeNix = codeBlock`{
-        inputs = {
-          nixpkgs.url = "https://channels.nixos.org/nixpkgs-unstable/nixexprs.tar.xz";
-        };
-      }`;
-      const flakeLock = codeBlock`{
-        "nodes": {
-          "nixpkgs": {
-            "locked": {
-              "lastModified": 1756904031,
-              "narHash": "sha256-V29Bu1nR6Ayt+uUhf/6L43DSxb66BQ+8E2wH1GHa5IA=",
-              "rev": "0e6684e6c5755325f801bda1751a8a4038145d7d",
-              "type": "tarball",
-              "url": "https://releases.nixos.org/nixos/25.05/nixos-25.05.809350.0e6684e6c575/nixexprs.tar.xz"
-            },
-            "original": {
-              "type": "tarball",
-              "url": "https://channels.nixos.org/nixpkgs-unstable/nixexprs.tar.xz"
-            }
-          },
-          "root": {
-            "inputs": {
-              "nixpkgs": "nixpkgs"
-            }
-          }
-        },
-        "root": "root",
-        "version": 7
-      }`;
-      fs.readLocalFile.mockResolvedValueOnce(flakeLock);
-      expect(await extractPackageFile(flakeNix, 'flake.nix')).toEqual({
-        deps: [
-          {
-            currentDigest: '0e6684e6c5755325f801bda1751a8a4038145d7d',
-            currentValue: 'nixpkgs-unstable',
-            datasource: GitRefsDatasource.id,
-            depName: 'nixpkgs',
-            packageName: 'https://github.com/NixOS/nixpkgs',
-            versioning: nixpkgsVersioning,
-          },
-        ],
-      });
-    });
-  });
-
-  it('ignores unknown inputs types', async () => {
-    const flakeLock = codeBlock`{
-      "nodes": {
-        "unknown-flake": {
-          "locked": {
-            "lastModified": 1727355895,
-            "narHash": "sha256-grZIaLgk5GgoDuTt49RTCLBh458H4YJdIAU4B3onXRw=",
-            "rev": "c7e39452affcc0f89e023091524e38b3aaf109e9",
-            "type": "unknown-type"
-          },
-          "original": {
-            "type": "unknown-type"
-          }
-        },
-        "root": {
-          "inputs": {
-            "unknown-flake": "unknown-flake"
-          }
-        }
-      },
-      "root": "root",
-      "version": 7
-    }`;
-    fs.readLocalFile.mockResolvedValueOnce(flakeLock);
-    expect(await extractPackageFile('', 'flake.nix')).toBeNull();
-  });
-
-  it('includes flake with only tarball type', async () => {
-    const flakeLock = codeBlock`{
-    "nodes": {
-      "nixpkgs-lib": {
-        "locked": {
-          "lastModified": 1738452942,
-          "narHash": "sha256-vJzFZGaCpnmo7I6i416HaBLpC+hvcURh/BQwROcGIp8=",
-          "type": "tarball",
-          "url": "https://github.com/NixOS/nixpkgs/archive/072a6db25e947df2f31aab9eccd0ab75d5b2da11.tar.gz"
-        },
-        "original": {
-          "type": "tarball",
-          "url": "https://github.com/NixOS/nixpkgs/archive/072a6db25e947df2f31aab9eccd0ab75d5b2da11.tar.gz"
-        }
-      },
-      "root": {
-        "inputs": {
-          "nixpkgs-lib": "nixpkgs-lib"
-        }
-      }
-    },
-    "root": "root",
-    "version": 7
-  }`;
-    fs.readLocalFile.mockResolvedValueOnce(flakeLock);
-    expect(await extractPackageFile('', 'flake.nix')).toBeNull();
-  });
-
-  it('includes flake with nixpkgs-lib as tarball type', async () => {
-    const flakeLock = codeBlock`{
-    "nodes": {
-      "flake-parts": {
-        "inputs": {
-          "nixpkgs-lib": "nixpkgs-lib"
-        },
-        "locked": {
-          "lastModified": 1733312601,
-          "narHash": "sha256-4pDvzqnegAfRkPwO3wmwBhVi/Sye1mzps0zHWYnP88c=",
-          "owner": "hercules-ci",
-          "repo": "flake-parts",
-          "rev": "205b12d8b7cd4802fbcb8e8ef6a0f1408781a4f9",
-          "type": "github"
-        },
-        "original": {
-          "owner": "hercules-ci",
-          "repo": "flake-parts",
-          "type": "github"
-        }
-      },
-      "nixpkgs": {
-        "locked": {
-          "lastModified": 1734649271,
-          "narHash": "sha256-4EVBRhOjMDuGtMaofAIqzJbg4Ql7Ai0PSeuVZTHjyKQ=",
-          "owner": "nixos",
-          "repo": "nixpkgs",
-          "rev": "d70bd19e0a38ad4790d3913bf08fcbfc9eeca507",
-          "type": "github"
-        },
-        "original": {
-          "owner": "nixos",
-          "ref": "nixos-unstable",
-          "repo": "nixpkgs",
-          "type": "github"
-        }
-      },
-      "nixpkgs-lib": {
-        "locked": {
-          "lastModified": 1733096140,
-          "narHash": "sha256-1qRH7uAUsyQI7R1Uwl4T+XvdNv778H0Nb5njNrqvylY=",
-          "type": "tarball",
-          "url": "https://github.com/NixOS/nixpkgs/archive/5487e69da40cbd611ab2cadee0b4637225f7cfae.tar.gz"
-        },
-        "original": {
-          "type": "tarball",
-          "url": "https://github.com/NixOS/nixpkgs/archive/5487e69da40cbd611ab2cadee0b4637225f7cfae.tar.gz"
-        }
-      },
-      "root": {
-        "inputs": {
-          "flake-parts": "flake-parts",
-          "nixpkgs": "nixpkgs"
-        }
-      }
-    },
-    "root": "root",
-    "version": 7
-  }`;
-    fs.readLocalFile.mockResolvedValueOnce(flakeLock);
-    expect(await extractPackageFile('', 'flake.nix')).toMatchObject({
-      deps: [
-        {
-          datasource: 'git-refs',
-          depName: 'flake-parts',
-          packageName: 'https://github.com/hercules-ci/flake-parts',
-          currentDigest: '205b12d8b7cd4802fbcb8e8ef6a0f1408781a4f9',
-        },
-        {
-          currentValue: 'nixos-unstable',
-          datasource: 'git-refs',
-          depName: 'nixpkgs',
-          packageName: 'https://github.com/NixOS/nixpkgs',
-          currentDigest: 'd70bd19e0a38ad4790d3913bf08fcbfc9eeca507',
-        },
-      ],
-    });
-  });
-
-  it('includes flake with nixpkgs channel as tarball type', async () => {
-    const flakeLock = codeBlock`{
-    "nodes": {
-      "nixpkgs": {
-        "locked": {
-          "lastModified": 1756904031,
-          "narHash": "sha256-V29Bu1nR6Ayt+uUhf/6L43DSxb66BQ+8E2wH1GHa5IA=",
-          "rev": "0e6684e6c5755325f801bda1751a8a4038145d7d",
-          "type": "tarball",
-          "url": "https://releases.nixos.org/nixos/25.05/nixos-25.05.809350.0e6684e6c575/nixexprs.tar.xz"
-=======
-  });
-
-  it('returns null when inputs are missing locked', async () => {
-    const flakeLock = codeBlock`{
-      "nodes": {
-        "nixpkgs": {
-          "original": {
-            "owner": "NixOS",
-            "ref": "nixos-unstable",
-            "repo": "nixpkgs",
-            "type": "github"
-          }
->>>>>>> 0a8444f2
-        },
-        "original": {
-          "type": "tarball",
-          "url": "https://channels.nixos.org/nixpkgs-unstable/nixexprs.tar.xz"
-        }
-      },
-      "root": {
-        "inputs": {
-          "nixpkgs": "nixpkgs"
-        }
-      }
-    },
-    "root": "root",
-    "version": 7
-  }`;
-    fs.readLocalFile.mockResolvedValueOnce(flakeLock);
-<<<<<<< HEAD
-    expect(await extractPackageFile('', 'flake.nix')).toMatchObject({
-      deps: [
-        {
-          currentValue: 'nixpkgs-unstable',
-          datasource: 'git-refs',
-          depName: 'nixpkgs',
-          packageName: 'https://github.com/NixOS/nixpkgs',
-          currentDigest: '0e6684e6c5755325f801bda1751a8a4038145d7d',
-          versioning: 'nixpkgs',
-=======
-    expect(await extractPackageFile('', 'flake.nix')).toBeNull();
-    expect(logger.logger.debug).toHaveBeenCalledWith(
-      {
-        flakeLockFile: 'flake.lock',
-        flakeInput: {
-          original: {
-            owner: 'NixOS',
-            ref: 'nixos-unstable',
-            repo: 'nixpkgs',
-            type: 'github',
-          },
->>>>>>> 0a8444f2
-        },
-      },
-      'input is missing locked, skipping',
-    );
-  });
-
-<<<<<<< HEAD
-  it('finds currentDigest correctly when input sha is pinned', async () => {
-    const flakeNix = codeBlock`{
-      inputs = {
-        disko.url = "github:nix-community/disko/76c0a6dba345490508f36c1aa3c7ba5b6b460989";
-      };
-    }`;
-    const flakeLock = codeBlock`{
-    "nodes": {
-      "disko": {
-        "locked": {
-          "lastModified": 1744145203,
-          "narHash": "sha256-I2oILRiJ6G+BOSjY+0dGrTPe080L3pbKpc+gCV3Nmyk=",
-          "owner": "nix-community",
-          "repo": "disko",
-          "rev": "76c0a6dba345490508f36c1aa3c7ba5b6b460989",
-          "type": "github"
-        },
-        "original": {
-          "owner": "nix-community",
-          "repo": "disko",
-          "rev": "76c0a6dba345490508f36c1aa3c7ba5b6b460989",
-          "type": "github"
-=======
-  it('returns null when inputs are missing original', async () => {
-    const flakeLock = codeBlock`{
-      "nodes": {
-        "nixpkgs": {
-          "locked": {
-            "lastModified": 1720031269,
-            "narHash": "sha256-rwz8NJZV+387rnWpTYcXaRNvzUSnnF9aHONoJIYmiUQ=",
-            "owner": "NixOS",
-            "repo": "nixpkgs",
-            "rev": "9f4128e00b0ae8ec65918efeba59db998750ead6",
-            "type": "github"
-          }
-        },
-        "root": {
-          "inputs": {
-            "nixpkgs": "nixpkgs"
-          }
->>>>>>> 0a8444f2
-        }
-      },
-      "root": {
-        "inputs": {
-          "disko": "disko"
-        }
-      }
-    },
-    "root": "root",
-    "version": 7
-  }`;
-    fs.readLocalFile.mockResolvedValueOnce(flakeLock);
-<<<<<<< HEAD
-    expect(await extractPackageFile(flakeNix, 'flake.nix')).toMatchObject({
-      deps: [
-        {
-          currentDigest: '76c0a6dba345490508f36c1aa3c7ba5b6b460989',
-          datasource: 'git-refs',
-          depName: 'disko',
-          packageName: 'https://github.com/nix-community/disko',
-=======
-    expect(await extractPackageFile('', 'flake.nix')).toBeNull();
-    expect(logger.logger.debug).toHaveBeenCalledWith(
-      {
-        flakeLockFile: 'flake.lock',
-        flakeInput: {
-          locked: {
-            rev: '9f4128e00b0ae8ec65918efeba59db998750ead6',
-            type: 'github',
-          },
->>>>>>> 0a8444f2
-        },
-      },
-      'input is missing original, skipping',
-    );
-  });
-
-<<<<<<< HEAD
-  it('does not duplicate nixpkgs dependency', async () => {
-=======
-  it('returns null when locked inputs are indirect', async () => {
->>>>>>> 0a8444f2
-    const flakeLock = codeBlock`{
-      "nodes": {
-        "nixpkgs": {
-          "locked": {
-<<<<<<< HEAD
-            "lastModified": 1756904031,
-            "narHash": "sha256-V29Bu1nR6Ayt+uUhf/6L43DSxb66BQ+8E2wH1GHa5IA=",
-            "rev": "0e6684e6c5755325f801bda1751a8a4038145d7d",
-            "type": "tarball",
-            "url": "https://releases.nixos.org/nixos/25.05/nixos-25.05.809350.0e6684e6c575/nixexprs.tar.xz"
-          },
-          "original": {
-            "type": "tarball",
-            "url": "https://channels.nixos.org/nixpkgs-unstable/nixexprs.tar.xz"
-=======
-            "lastModified": 1720031269,
-            "narHash": "sha256-rwz8NJZV+387rnWpTYcXaRNvzUSnnF9aHONoJIYmiUQ=",
-            "owner": "NixOS",
-            "repo": "nixpkgs",
-            "rev": "9f4128e00b0ae8ec65918efeba59db998750ead6",
-            "type": "indirect"
-          },
-          "original": {
-            "owner": "NixOS",
-            "ref": "nixos-unstable",
-            "repo": "nixpkgs",
-            "type": "github"
->>>>>>> 0a8444f2
-          }
-        },
-        "root": {
-          "inputs": {
-            "nixpkgs": "nixpkgs"
-          }
-        }
-      },
-      "root": "root",
-      "version": 7
-    }`;
-    const flakeNix = codeBlock`{
-      inputs = {
-        nixpkgs.url = "github:nixos/nixpkgs/nixos-21.11";
-      };
-    }`;
-    fs.readLocalFile.mockResolvedValueOnce(flakeLock);
-<<<<<<< HEAD
-    expect(await extractPackageFile(flakeNix, 'flake.nix')).toEqual({
-      deps: [
-        {
-          currentValue: 'nixpkgs-unstable',
-          datasource: 'git-refs',
-          depName: 'nixpkgs',
-          packageName: 'https://github.com/NixOS/nixpkgs',
-          currentDigest: '0e6684e6c5755325f801bda1751a8a4038145d7d',
-          versioning: 'nixpkgs',
-=======
-    expect(await extractPackageFile('', 'flake.nix')).toBeNull();
-    expect(logger.logger.debug).toHaveBeenCalledWith(
-      {
-        flakeLockFile: 'flake.lock',
-        flakeInput: {
-          locked: {
-            rev: '9f4128e00b0ae8ec65918efeba59db998750ead6',
-            type: 'indirect',
-          },
-          original: {
-            owner: 'NixOS',
-            ref: 'nixos-unstable',
-            repo: 'nixpkgs',
-            type: 'github',
-          },
->>>>>>> 0a8444f2
-        },
-      },
-      'input is of type indirect, skipping',
-    );
-  });
-
-<<<<<<< HEAD
-  it('returns null when flake.lock does not exist', async () => {
-    fs.readLocalFile.mockResolvedValueOnce(null);
-    expect(await extractPackageFile('', 'flake.nix')).toBeNull();
-  });
-
-  it('returns null when flake.nix file cannot be read', async () => {
-    const flakeLock = codeBlock`{
-      "nodes": {
-        "root": {}
-=======
-  it('returns null when locked inputs are from local path', async () => {
-    const flakeLock = codeBlock`{
-      "nodes": {
-        "nixpkgs": {
-          "locked": {
-            "lastModified": 1720031269,
-            "narHash": "sha256-rwz8NJZV+387rnWpTYcXaRNvzUSnnF9aHONoJIYmiUQ=",
-            "owner": "NixOS",
-            "repo": "nixpkgs",
-            "rev": "9f4128e00b0ae8ec65918efeba59db998750ead6",
-            "type": "path"
-          },
-          "original": {
-            "owner": "NixOS",
-            "ref": "nixos-unstable",
-            "repo": "nixpkgs",
-            "type": "github"
-          }
-        },
-        "root": {
-          "inputs": {
-            "nixpkgs": "nixpkgs"
-          }
-        }
->>>>>>> 0a8444f2
-      },
-      "root": "root",
-      "version": 7
-    }`;
-    fs.readLocalFile.mockResolvedValueOnce(flakeLock);
-<<<<<<< HEAD
-    fs.readLocalFile.mockResolvedValueOnce(null);
-    expect(await extractPackageFile('', 'flake.nix')).toBeNull();
-  });
-
-  it('returns null when flake.lock has invalid JSON', async () => {
-    fs.readLocalFile.mockResolvedValueOnce('{ invalid json');
-    expect(await extractPackageFile('', 'flake.nix')).toBeNull();
-  });
-
-  it('returns deps when no root inputs but deps exist', async () => {
-    const flakeLock = codeBlock`{
-      "nodes": {
-        "root": {}
-      },
-      "root": "root",
-      "version": 7
-    }`;
-    fs.readLocalFile.mockResolvedValueOnce(flakeLock);
-
-    const result = await extractPackageFile('', 'flake.nix');
-    expect(result).toBeNull();
-  });
-
-  it('includes nixpkgs with ref when original has rev', async () => {
-=======
-    expect(await extractPackageFile('', 'flake.nix')).toBeNull();
-    expect(logger.logger.debug).toHaveBeenCalledWith(
-      {
-        flakeLockFile: 'flake.lock',
-        flakeInput: {
-          locked: {
-            rev: '9f4128e00b0ae8ec65918efeba59db998750ead6',
-            type: 'path',
-          },
-          original: {
-            owner: 'NixOS',
-            ref: 'nixos-unstable',
-            repo: 'nixpkgs',
-            type: 'github',
-          },
-        },
-      },
-      'input is of type path, skipping',
-    );
-  });
-
-  it('returns null when original inputs are from local path', async () => {
->>>>>>> 0a8444f2
-    const flakeLock = codeBlock`{
-      "nodes": {
-        "nixpkgs": {
-          "locked": {
-            "lastModified": 1720031269,
-            "narHash": "sha256-rwz8NJZV+387rnWpTYcXaRNvzUSnnF9aHONoJIYmiUQ=",
-            "owner": "NixOS",
-            "repo": "nixpkgs",
-            "rev": "9f4128e00b0ae8ec65918efeba59db998750ead6",
-            "type": "github"
-          },
-          "original": {
-            "owner": "NixOS",
-            "ref": "nixos-unstable",
-            "repo": "nixpkgs",
-<<<<<<< HEAD
-            "rev": "specific-commit-hash",
-            "type": "github"
-=======
-            "type": "path"
->>>>>>> 0a8444f2
-          }
-        },
-        "root": {
-          "inputs": {
-            "nixpkgs": "nixpkgs"
-          }
-        }
-      },
-      "root": "root",
-      "version": 7
-    }`;
-    fs.readLocalFile.mockResolvedValueOnce(flakeLock);
-<<<<<<< HEAD
-    expect(await extractPackageFile('', 'flake.nix')).toMatchObject({
-      deps: [
-        {
-          currentValue: 'nixos-unstable',
-          currentDigest: 'specific-commit-hash',
-          depName: 'nixpkgs',
-          packageName: 'https://github.com/NixOS/nixpkgs',
-=======
-    expect(await extractPackageFile('', 'flake.nix')).toBeNull();
-    expect(logger.logger.debug).toHaveBeenCalledWith(
-      {
-        flakeLockFile: 'flake.lock',
-        flakeInput: {
-          locked: {
-            rev: '9f4128e00b0ae8ec65918efeba59db998750ead6',
-            type: 'github',
-          },
-          original: {
-            owner: 'NixOS',
-            ref: 'nixos-unstable',
-            repo: 'nixpkgs',
-            type: 'path',
-          },
->>>>>>> 0a8444f2
-        },
-      },
-      'input is of type path, skipping',
-    );
-  });
-
-<<<<<<< HEAD
-  it('includes github flake with ref when original has rev', async () => {
-    const flakeLock = codeBlock`{
-      "nodes": {
-        "flake-utils": {
-          "locked": {
-            "lastModified": 1726560853,
-            "narHash": "sha256-X6rJYSESBVr3hBoH0WbKE5KvhPU5bloyZ2L4K60/fPQ=",
-            "owner": "numtide",
-            "repo": "flake-utils",
-            "rev": "c1dfcf08411b08f6b8615f7d8971a2bfa81d5e8a",
-            "type": "github"
-          },
-          "original": {
-            "owner": "numtide",
-            "repo": "flake-utils",
-            "ref": "main",
-            "rev": "specific-commit-hash",
-            "type": "github"
-=======
-  it('ignores locked inputs not tracking a rev', async () => {
-    const flakeLock = codeBlock`{
-      "nodes": {
-        "nixpkgs-lib": {
-          "locked": {
-            "lastModified": 1733096140,
-            "narHash": "sha256-1qRH7uAUsyQI7R1Uwl4T+XvdNv778H0Nb5njNrqvylY=",
-            "type": "tarball",
-            "url": "https://github.com/NixOS/nixpkgs/archive/5487e69da40cbd611ab2cadee0b4637225f7cfae.tar.gz"
-          },
-          "original": {
-            "type": "tarball",
-            "url": "https://github.com/NixOS/nixpkgs/archive/5487e69da40cbd611ab2cadee0b4637225f7cfae.tar.gz"
->>>>>>> 0a8444f2
-          }
-        },
-        "root": {
-          "inputs": {
-<<<<<<< HEAD
-            "flake-utils": "flake-utils"
-=======
-            "nixpkgs-lib": "nixpkgs-lib"
->>>>>>> 0a8444f2
-          }
-        }
-      },
-      "root": "root",
-      "version": 7
-    }`;
-    fs.readLocalFile.mockResolvedValueOnce(flakeLock);
-<<<<<<< HEAD
-    expect(await extractPackageFile('', 'flake.nix')).toMatchObject({
-      deps: [
-        {
-          currentValue: 'main',
-          currentDigest: 'specific-commit-hash',
-          depName: 'flake-utils',
-          packageName: 'https://github.com/numtide/flake-utils',
-        },
-      ],
-    });
-  });
-
-  it('includes gitlab flake with custom host', async () => {
-    const flakeLock = codeBlock`{
-      "nodes": {
-        "custom-project": {
-          "locked": {
-            "lastModified": 1728650932,
-            "narHash": "sha256-mGKzqdsRyLnGNl6WjEr7+sghGgBtYHhJQ4mjpgRTCsU=",
-            "owner": "group",
-            "repo": "project",
-            "rev": "65ae9c147349829d3df0222151f53f79821c5134",
-            "type": "gitlab",
-            "host": "gitlab.example.com"
-          },
-          "original": {
-            "owner": "group",
-            "repo": "project",
-            "type": "gitlab",
-            "host": "gitlab.example.com"
-=======
-    expect(await extractPackageFile('', 'flake.nix')).toBeNull();
-    expect(logger.logger.debug).toHaveBeenCalledWith(
-      {
-        flakeLockFile: 'flake.lock',
-        flakeInput: {
-          locked: {
-            type: 'tarball',
-            url: 'https://github.com/NixOS/nixpkgs/archive/5487e69da40cbd611ab2cadee0b4637225f7cfae.tar.gz',
-          },
-          original: {
-            type: 'tarball',
-            url: 'https://github.com/NixOS/nixpkgs/archive/5487e69da40cbd611ab2cadee0b4637225f7cfae.tar.gz',
-          },
-        },
-      },
-      'locked input is not tracking a rev, skipping',
-    );
-  });
-
   it('matches dependency name to node name', async () => {
     const flakeLock = codeBlock`{
       "nodes": {
@@ -1693,16 +359,11 @@
           "original": {
             "type": "tarball",
             "url": "https://flakehub.com/f/edolstra/flake-compat/1.tar.gz"
->>>>>>> 0a8444f2
           }
         },
         "root": {
           "inputs": {
-<<<<<<< HEAD
-            "custom-project": "custom-project"
-=======
             "flake-compat": "foobar"
->>>>>>> 0a8444f2
           }
         }
       },
@@ -1710,57 +371,6 @@
       "version": 7
     }`;
     fs.readLocalFile.mockResolvedValueOnce(flakeLock);
-<<<<<<< HEAD
-    expect(await extractPackageFile('', 'flake.nix')).toMatchObject({
-      deps: [
-        {
-          datasource: 'git-refs',
-          depName: 'custom-project',
-          packageName: 'https://gitlab.example.com/group/project',
-          currentDigest: '65ae9c147349829d3df0222151f53f79821c5134',
-        },
-      ],
-    });
-  });
-
-  it('includes sourcehut flake with custom host', async () => {
-    const flakeLock = codeBlock`{
-      "nodes": {
-        "custom-project": {
-          "locked": {
-            "lastModified": 1723569650,
-            "narHash": "sha256-Ho/sAhEUeSug52JALgjrKVUPCBe8+PovbJj/lniKxp8=",
-            "owner": "~user",
-            "repo": "project",
-            "rev": "88f0d9ae98942bf49cba302c42b2a0f6e05f9b58",
-            "type": "sourcehut",
-            "host": "git.custom.org"
-          },
-          "original": {
-            "owner": "~user",
-            "repo": "project",
-            "type": "sourcehut",
-            "host": "git.custom.org"
-          }
-        },
-        "root": {
-          "inputs": {
-            "custom-project": "custom-project"
-          }
-        }
-      },
-      "root": "root",
-      "version": 7
-    }`;
-    fs.readLocalFile.mockResolvedValueOnce(flakeLock);
-    expect(await extractPackageFile('', 'flake.nix')).toMatchObject({
-      deps: [
-        {
-          datasource: 'git-refs',
-          depName: 'custom-project',
-          packageName: 'https://git.custom.org/~user/project',
-          currentDigest: '88f0d9ae98942bf49cba302c42b2a0f6e05f9b58',
-=======
     expect(await extractPackageFile('', 'flake.nix')).toEqual({
       deps: [
         {
@@ -2002,7 +612,6 @@
               "nixpkgs-ssh": "nixpkgs-ssh"
             }
           }
->>>>>>> 0a8444f2
         },
         "root": "root",
         "version": 7
@@ -2027,24 +636,6 @@
     });
   });
 
-<<<<<<< HEAD
-  it('includes tarball flake with ref when original has rev', async () => {
-    const flakeLock = codeBlock`{
-      "nodes": {
-        "data-mesher": {
-          "locked": {
-            "lastModified": 1727355895,
-            "narHash": "sha256-grZIaLgk5GgoDuTt49RTCLBh458H4YJdIAU4B3onXRw=",
-            "rev": "c7e39452affcc0f89e023091524e38b3aaf109e9",
-            "type": "tarball",
-            "url": "https://git.clan.lol/api/v1/repos/clan/data-mesher/archive/c7e39452affcc0f89e023091524e38b3aaf109e9.tar.gz"
-          },
-          "original": {
-            "type": "tarball",
-            "url": "https://git.clan.lol/clan/data-mesher/archive/main.tar.gz",
-            "ref": "main",
-            "rev": "specific-commit-hash"
-=======
   describe('GitHub inputs', () => {
     it('supports input with rev', async () => {
       const flakeNix = codeBlock`{
@@ -2212,7 +803,6 @@
             "inputs": {
               "nixpkgs": "nixpkgs"
             }
->>>>>>> 0a8444f2
           }
         },
         "root": "root",
@@ -2264,22 +854,6 @@
               "nixpkgs-extra-pkgs": "nixpkgs-extra-pkgs"
             }
           }
-<<<<<<< HEAD
-        }
-      },
-      "root": "root",
-      "version": 7
-    }`;
-    fs.readLocalFile.mockResolvedValueOnce(flakeLock);
-    expect(await extractPackageFile('', 'flake.nix')).toMatchObject({
-      deps: [
-        {
-          currentValue: 'main',
-          currentDigest: 'specific-commit-hash',
-          datasource: 'git-refs',
-          depName: 'data-mesher',
-          packageName: 'https://git.clan.lol/clan/data-mesher',
-=======
         },
         "root": "root",
         "version": 7
@@ -2328,7 +902,6 @@
               "home-manager": "home-manager"
             }
           }
->>>>>>> 0a8444f2
         },
         "root": "root",
         "version": 7
@@ -2347,9 +920,6 @@
     });
   });
 
-<<<<<<< HEAD
-  it('handles unknown flake lock type', async () => {
-=======
   describe('SourceHut inputs', () => {
     it('supports locked input', async () => {
       const flakeNix = codeBlock`{
@@ -2494,7 +1064,6 @@
   });
 
   it('ignores unknown inputs types', async () => {
->>>>>>> 0a8444f2
     const flakeLock = codeBlock`{
       "nodes": {
         "unknown-flake": {
