import { logger } from '../../../logger';
import { getSiblingFileName, readLocalFile } from '../../../util/fs';
import { parseGitUrl } from '../../../util/git/url';
import { regEx } from '../../../util/regex';
import { GitRefsDatasource } from '../../datasource/git-refs';
import { id as nixpkgsVersioning } from '../../versioning/nixpkgs';
import type { PackageDependency, PackageFileContent } from '../types';
import { NixFlakeLock } from './schema';

// as documented upstream
// https://github.com/NixOS/nix/blob/master/doc/manual/source/protocols/tarball-fetcher.md#gitea-and-forgejo-support
const lockableHTTPTarballProtocol = regEx(
  '^https://(?<domain>[^/]+)/(?<owner>[^/]+)/(?<repo>[^/]+)/archive/(?<rev>.+)\\.tar\\.gz$',
);

const lockableChannelOriginalUrl = regEx(
  '^https://(?:channels\\.nixos\\.org|nixos\\.org/channels)/(?<channel>[^/]+)/nixexprs\\.tar\\.xz$',
);

export async function extractPackageFile(
  content: string,
  packageFile: string,
): Promise<PackageFileContent | null> {
  const flakeLockFile = getSiblingFileName(packageFile, 'flake.lock');
  const flakeLockContents = await readLocalFile(flakeLockFile, 'utf8');
  const deps: PackageDependency[] = [];

  logger.trace({ flakeLockFile }, 'nix.extractPackageFile()');
<<<<<<< HEAD
=======

>>>>>>> 0a8444f2
  const flakeLockParsed = NixFlakeLock.safeParse(flakeLockContents);
  if (!flakeLockParsed.success) {
    logger.debug(
      { flakeLockFile, error: flakeLockParsed.error },
      'invalid flake.lock file',
    );
    return null;
  }

  const flakeLock = flakeLockParsed.data;
<<<<<<< HEAD
  const rootInputs = flakeLock.nodes.root?.inputs;

  if (!rootInputs) {
=======
  const rootInputs = new Map(
    Object.entries(flakeLock.nodes.root?.inputs ?? {}).map(([key, value]) => [
      value,
      key,
    ]),
  );

  if (!rootInputs.size) {
>>>>>>> 0a8444f2
    logger.debug({ flakeLockFile }, 'flake.lock is missing "root" node');
    return null;
  }

  for (const [node, flakeInput] of Object.entries(flakeLock.nodes)) {
    // the root input is a magic string for the entrypoint and only references other flake inputs
    if (node === 'root') {
      continue;
    }

    // skip all locked and transitive nodes as they cannot be updated by regular means
<<<<<<< HEAD
    if (!(depName in rootInputs)) {
=======
    if (!rootInputs.has(node)) {
>>>>>>> 0a8444f2
      continue;
    }

    // flakeLocked example: { rev: '56a49ffef2908dad1e9a8adef1f18802bc760962', type: 'github' }
    const flakeLocked = flakeInput.locked;
    // flakeOriginal example: { owner: 'NuschtOS', repo: 'search', type: 'github' }
    const flakeOriginal = flakeInput.original;

    if (flakeLocked === undefined) {
<<<<<<< HEAD
      logger.debug(
        { flakeLockFile, flakeInput },
        'input is missing locked, skipping',
      );
      continue;
    }

    if (flakeOriginal === undefined) {
      logger.debug(
        { flakeLockFile, flakeInput },
        'input is missing original, skipping',
      );
      continue;
    }

    // indirect inputs cannot be reliably updated because they depend on the flake registry
    if (flakeOriginal.type === 'indirect' || flakeLocked.type === 'indirect') {
      logger.debug(
        { flakeLockFile, flakeInput },
        'input is of type indirect, skipping',
=======
      logger.debug(
        { flakeLockFile, flakeInput },
        'input is missing locked, skipping',
>>>>>>> 0a8444f2
      );
      continue;
    }

<<<<<<< HEAD
    // cannot update local path inputs
    if (flakeOriginal.type === 'path' || flakeLocked.type === 'path') {
      logger.debug(
        { flakeLockFile, flakeInput },
        'input is of type path, skipping',
=======
    if (flakeOriginal === undefined) {
      logger.debug(
        { flakeLockFile, flakeInput },
        'input is missing original, skipping',
>>>>>>> 0a8444f2
      );
      continue;
    }

<<<<<<< HEAD
=======
    // indirect inputs cannot be reliably updated because they depend on the flake registry
    if (flakeOriginal.type === 'indirect' || flakeLocked.type === 'indirect') {
      logger.debug(
        { flakeLockFile, flakeInput },
        'input is of type indirect, skipping',
      );
      continue;
    }

    // cannot update local path inputs
    if (flakeOriginal.type === 'path' || flakeLocked.type === 'path') {
      logger.debug(
        { flakeLockFile, flakeInput },
        'input is of type path, skipping',
      );
      continue;
    }

>>>>>>> 0a8444f2
    // if no rev is being tracked, we cannot update this input
    if (flakeLocked.rev === undefined) {
      logger.debug(
        { flakeLockFile, flakeInput },
        'locked input is not tracking a rev, skipping',
      );
      continue;
    }

    const dep: PackageDependency = {
<<<<<<< HEAD
      depName,
      datasource: GitRefsDatasource.id,
    };

    if (flakeOriginal.ref) {
      dep.currentValue = flakeOriginal.ref.replace(/^refs\/(heads|tags)\//, '');
    }

    // Use original rev if specified, otherwise use locked rev
    dep.currentDigest = flakeOriginal.rev ?? flakeLocked.rev;
=======
      depName: rootInputs.get(node),
      datasource: GitRefsDatasource.id,
    };

    dep.currentValue = flakeOriginal.ref?.replace(/^refs\/(heads|tags)\//, '');
    dep.currentDigest = flakeLocked.rev;
>>>>>>> 0a8444f2

    switch (flakeLocked.type) {
      case 'git':
        dep.packageName = parseGitUrl(flakeOriginal.url!).toString();
        break;

      case 'github':
        // set to nixpkgs if it is a nixpkgs reference
        if (
          flakeOriginal.owner?.toLowerCase() === 'nixos' &&
          flakeOriginal.repo?.toLowerCase() === 'nixpkgs'
        ) {
          dep.packageName = 'https://github.com/NixOS/nixpkgs';
          dep.versioning = nixpkgsVersioning;
          break;
        }

        dep.packageName = `https://${flakeOriginal.host ?? 'github.com'}/${flakeOriginal.owner}/${flakeOriginal.repo}`;
        break;

      case 'gitlab':
        dep.packageName = `https://${flakeOriginal.host ?? 'gitlab.com'}/${decodeURIComponent(flakeOriginal.owner!)}/${flakeOriginal.repo}`;
        break;

      case 'sourcehut':
        dep.packageName = `https://${flakeOriginal.host ?? 'git.sr.ht'}/${flakeOriginal.owner}/${flakeOriginal.repo}`;
        break;

      case 'tarball':
        // set to nixpkgs if it is a lockable channel URL
        if (
          flakeOriginal.url &&
          lockableChannelOriginalUrl.test(flakeOriginal.url)
        ) {
          dep.packageName = 'https://github.com/NixOS/nixpkgs';
          dep.currentValue = flakeOriginal.url.replace(
            lockableChannelOriginalUrl,
            '$<channel>',
          );
          dep.versioning = nixpkgsVersioning;
          break;
        }

        dep.packageName = flakeOriginal.url!.replace(
          lockableHTTPTarballProtocol,
          'https://$<domain>/$<owner>/$<repo>',
        );
        break;
    }

    deps.push(dep);
  }

  if (deps.length === 0) {
    return null;
  }

  return { deps };
}<|MERGE_RESOLUTION|>--- conflicted
+++ resolved
@@ -26,10 +26,7 @@
   const deps: PackageDependency[] = [];
 
   logger.trace({ flakeLockFile }, 'nix.extractPackageFile()');
-<<<<<<< HEAD
-=======
 
->>>>>>> 0a8444f2
   const flakeLockParsed = NixFlakeLock.safeParse(flakeLockContents);
   if (!flakeLockParsed.success) {
     logger.debug(
@@ -40,11 +37,6 @@
   }
 
   const flakeLock = flakeLockParsed.data;
-<<<<<<< HEAD
-  const rootInputs = flakeLock.nodes.root?.inputs;
-
-  if (!rootInputs) {
-=======
   const rootInputs = new Map(
     Object.entries(flakeLock.nodes.root?.inputs ?? {}).map(([key, value]) => [
       value,
@@ -53,7 +45,6 @@
   );
 
   if (!rootInputs.size) {
->>>>>>> 0a8444f2
     logger.debug({ flakeLockFile }, 'flake.lock is missing "root" node');
     return null;
   }
@@ -65,11 +56,7 @@
     }
 
     // skip all locked and transitive nodes as they cannot be updated by regular means
-<<<<<<< HEAD
-    if (!(depName in rootInputs)) {
-=======
     if (!rootInputs.has(node)) {
->>>>>>> 0a8444f2
       continue;
     }
 
@@ -79,7 +66,6 @@
     const flakeOriginal = flakeInput.original;
 
     if (flakeLocked === undefined) {
-<<<<<<< HEAD
       logger.debug(
         { flakeLockFile, flakeInput },
         'input is missing locked, skipping',
@@ -100,38 +86,6 @@
       logger.debug(
         { flakeLockFile, flakeInput },
         'input is of type indirect, skipping',
-=======
-      logger.debug(
-        { flakeLockFile, flakeInput },
-        'input is missing locked, skipping',
->>>>>>> 0a8444f2
-      );
-      continue;
-    }
-
-<<<<<<< HEAD
-    // cannot update local path inputs
-    if (flakeOriginal.type === 'path' || flakeLocked.type === 'path') {
-      logger.debug(
-        { flakeLockFile, flakeInput },
-        'input is of type path, skipping',
-=======
-    if (flakeOriginal === undefined) {
-      logger.debug(
-        { flakeLockFile, flakeInput },
-        'input is missing original, skipping',
->>>>>>> 0a8444f2
-      );
-      continue;
-    }
-
-<<<<<<< HEAD
-=======
-    // indirect inputs cannot be reliably updated because they depend on the flake registry
-    if (flakeOriginal.type === 'indirect' || flakeLocked.type === 'indirect') {
-      logger.debug(
-        { flakeLockFile, flakeInput },
-        'input is of type indirect, skipping',
       );
       continue;
     }
@@ -145,7 +99,6 @@
       continue;
     }
 
->>>>>>> 0a8444f2
     // if no rev is being tracked, we cannot update this input
     if (flakeLocked.rev === undefined) {
       logger.debug(
@@ -156,25 +109,12 @@
     }
 
     const dep: PackageDependency = {
-<<<<<<< HEAD
-      depName,
-      datasource: GitRefsDatasource.id,
-    };
-
-    if (flakeOriginal.ref) {
-      dep.currentValue = flakeOriginal.ref.replace(/^refs\/(heads|tags)\//, '');
-    }
-
-    // Use original rev if specified, otherwise use locked rev
-    dep.currentDigest = flakeOriginal.rev ?? flakeLocked.rev;
-=======
       depName: rootInputs.get(node),
       datasource: GitRefsDatasource.id,
     };
 
     dep.currentValue = flakeOriginal.ref?.replace(/^refs\/(heads|tags)\//, '');
     dep.currentDigest = flakeLocked.rev;
->>>>>>> 0a8444f2
 
     switch (flakeLocked.type) {
       case 'git':
