--- conflicted
+++ resolved
@@ -313,10 +313,6 @@
           upgrade.newDigest &&
           upgrade.currentDigest !== upgrade.newDigest
         ) {
-<<<<<<< HEAD
-          // For Nix digest-only updates, track for artifact updates without committing the unchanged file
-=======
->>>>>>> 0a8444f2
           logger.debug(
             { packageFile, depName },
             'Nix digest-only update - tracking for artifact update',
