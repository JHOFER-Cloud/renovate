--- conflicted
+++ resolved
@@ -367,16 +367,8 @@
         version: 3.25.76
     devDependencies:
       '@containerbase/eslint-plugin':
-<<<<<<< HEAD
         specifier: 1.1.18
         version: 1.1.18(eslint-plugin-import@2.32.0)(eslint-plugin-promise@7.2.1(eslint@9.39.1))(eslint@9.39.1)
-      '@containerbase/semantic-release-pnpm':
-        specifier: 1.3.4
-        version: 1.3.4(semantic-release@25.0.1(typescript@5.9.3))
-=======
-        specifier: 1.1.17
-        version: 1.1.17(eslint-plugin-import@2.32.0)(eslint-plugin-promise@7.2.1(eslint@9.37.0))(eslint@9.37.0)
->>>>>>> cf65520a
       '@eslint/js':
         specifier: 9.39.1
         version: 9.39.1
@@ -951,19 +943,8 @@
       eslint-plugin-import: ^2.31.0
       eslint-plugin-promise: ^7.0.0
 
-<<<<<<< HEAD
-  '@containerbase/semantic-release-pnpm@1.3.4':
-    resolution: {integrity: sha512-jPgBICa8KnljJIMZ18/WVFVjPS1cmyFy1fHKftxNiyHpKGvHFLFJp0gS+FTeh1ceypH8MfMjvOA2zdpM5zJ0ag==}
-    engines: {node: ^22.11.0 || ^24}
-    peerDependencies:
-      semantic-release: ^24.0.0 || ^25.0.0
-
   '@emnapi/core@1.7.0':
     resolution: {integrity: sha512-pJdKGq/1iquWYtv1RRSljZklxHCOCAJFJrImO5ZLKPJVJlVUcs8yFwNQlqS0Lo8xT1VAXXTCZocF9n26FWEKsw==}
-=======
-  '@emnapi/core@1.6.0':
-    resolution: {integrity: sha512-zq/ay+9fNIJJtJiZxdTnXS20PllcYMX3OE23ESc4HK/bdYu3cOWYVhsOhVnXALfU/uqJIxn5NBPd9z4v+SfoSg==}
->>>>>>> cf65520a
 
   '@emnapi/runtime@1.7.0':
     resolution: {integrity: sha512-oAYoQnCYaQZKVS53Fq23ceWMRxq5EhQsE0x0RdQ55jT7wagMu5k+fS39v1fiSLrtrLQlXwVINenqhLMtTrV/1Q==}
@@ -7515,19 +7496,7 @@
       eslint-plugin-import: 2.32.0(@typescript-eslint/parser@8.46.3(eslint@9.39.1)(typescript@5.9.3))(eslint-import-resolver-typescript@4.4.4)(eslint@9.39.1)
       eslint-plugin-promise: 7.2.1(eslint@9.39.1)
 
-<<<<<<< HEAD
-  '@containerbase/semantic-release-pnpm@1.3.4(semantic-release@25.0.1(typescript@5.9.3))':
-    dependencies:
-      '@semantic-release/error': 4.0.0
-      aggregate-error: 5.0.0
-      execa: 9.6.0
-      semantic-release: 25.0.1(typescript@5.9.3)
-      semver: 7.7.2
-
   '@emnapi/core@1.7.0':
-=======
-  '@emnapi/core@1.6.0':
->>>>>>> cf65520a
     dependencies:
       '@emnapi/wasi-threads': 1.1.0
       tslib: 2.8.1
