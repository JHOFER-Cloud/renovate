--- conflicted
+++ resolved
@@ -2310,45 +2310,25 @@
       eslint: ^8.57.0 || ^9.0.0
       typescript: '>=4.8.4 <6.0.0'
 
-  '@typescript-eslint/project-service@8.46.4':
-    resolution: {integrity: sha512-nPiRSKuvtTN+no/2N1kt2tUh/HoFzeEgOm9fQ6XQk4/ApGqjx0zFIIaLJ6wooR1HIoozvj2j6vTi/1fgAz7UYQ==}
-    engines: {node: ^18.18.0 || ^20.9.0 || >=21.1.0}
-    peerDependencies:
-      typescript: '>=4.8.4 <6.0.0'
-
   '@typescript-eslint/project-service@8.47.0':
     resolution: {integrity: sha512-2X4BX8hUeB5JcA1TQJ7GjcgulXQ+5UkNb0DL8gHsHUHdFoiCTJoYLTpib3LtSDPZsRET5ygN4qqIWrHyYIKERA==}
     engines: {node: ^18.18.0 || ^20.9.0 || >=21.1.0}
     peerDependencies:
       typescript: '>=4.8.4 <6.0.0'
 
-<<<<<<< HEAD
   '@typescript-eslint/project-service@8.48.1':
     resolution: {integrity: sha512-HQWSicah4s9z2/HifRPQ6b6R7G+SBx64JlFQpgSSHWPKdvCZX57XCbszg/bapbRsOEv42q5tayTYcEFpACcX1w==}
     engines: {node: ^18.18.0 || ^20.9.0 || >=21.1.0}
     peerDependencies:
       typescript: '>=4.8.4 <6.0.0'
-=======
-  '@typescript-eslint/scope-manager@8.46.4':
-    resolution: {integrity: sha512-tMDbLGXb1wC+McN1M6QeDx7P7c0UWO5z9CXqp7J8E+xGcJuUuevWKxuG8j41FoweS3+L41SkyKKkia16jpX7CA==}
-    engines: {node: ^18.18.0 || ^20.9.0 || >=21.1.0}
->>>>>>> 729ce9c6
 
   '@typescript-eslint/scope-manager@8.47.0':
     resolution: {integrity: sha512-a0TTJk4HXMkfpFkL9/WaGTNuv7JWfFTQFJd6zS9dVAjKsojmv9HT55xzbEpnZoY+VUb+YXLMp+ihMLz/UlZfDg==}
     engines: {node: ^18.18.0 || ^20.9.0 || >=21.1.0}
 
-<<<<<<< HEAD
   '@typescript-eslint/scope-manager@8.48.1':
     resolution: {integrity: sha512-rj4vWQsytQbLxC5Bf4XwZ0/CKd362DkWMUkviT7DCS057SK64D5lH74sSGzhI6PDD2HCEq02xAP9cX68dYyg1w==}
     engines: {node: ^18.18.0 || ^20.9.0 || >=21.1.0}
-=======
-  '@typescript-eslint/tsconfig-utils@8.46.4':
-    resolution: {integrity: sha512-+/XqaZPIAk6Cjg7NWgSGe27X4zMGqrFqZ8atJsX3CWxH/jACqWnrWI68h7nHQld0y+k9eTTjb9r+KU4twLoo9A==}
-    engines: {node: ^18.18.0 || ^20.9.0 || >=21.1.0}
-    peerDependencies:
-      typescript: '>=4.8.4 <6.0.0'
->>>>>>> 729ce9c6
 
   '@typescript-eslint/tsconfig-utils@8.47.0':
     resolution: {integrity: sha512-ybUAvjy4ZCL11uryalkKxuT3w3sXJAuWhOoGS3T/Wu+iUu1tGJmk5ytSY8gbdACNARmcYEB0COksD2j6hfGK2g==}
@@ -2369,25 +2349,13 @@
       eslint: ^8.57.0 || ^9.0.0
       typescript: '>=4.8.4 <6.0.0'
 
-  '@typescript-eslint/types@8.46.4':
-    resolution: {integrity: sha512-USjyxm3gQEePdUwJBFjjGNG18xY9A2grDVGuk7/9AkjIF1L+ZrVnwR5VAU5JXtUnBL/Nwt3H31KlRDaksnM7/w==}
-    engines: {node: ^18.18.0 || ^20.9.0 || >=21.1.0}
-
   '@typescript-eslint/types@8.47.0':
     resolution: {integrity: sha512-nHAE6bMKsizhA2uuYZbEbmp5z2UpffNrPEqiKIeN7VsV6UY/roxanWfoRrf6x/k9+Obf+GQdkm0nPU+vnMXo9A==}
     engines: {node: ^18.18.0 || ^20.9.0 || >=21.1.0}
 
-<<<<<<< HEAD
   '@typescript-eslint/types@8.48.1':
     resolution: {integrity: sha512-+fZ3LZNeiELGmimrujsDCT4CRIbq5oXdHe7chLiW8qzqyPMnn1puNstCrMNVAqwcl2FdIxkuJ4tOs/RFDBVc/Q==}
     engines: {node: ^18.18.0 || ^20.9.0 || >=21.1.0}
-=======
-  '@typescript-eslint/typescript-estree@8.46.4':
-    resolution: {integrity: sha512-7oV2qEOr1d4NWNmpXLR35LvCfOkTNymY9oyW+lUHkmCno7aOmIf/hMaydnJBUTBMRCOGZh8YjkFOc8dadEoNGA==}
-    engines: {node: ^18.18.0 || ^20.9.0 || >=21.1.0}
-    peerDependencies:
-      typescript: '>=4.8.4 <6.0.0'
->>>>>>> 729ce9c6
 
   '@typescript-eslint/typescript-estree@8.47.0':
     resolution: {integrity: sha512-k6ti9UepJf5NpzCjH31hQNLHQWupTRPhZ+KFF8WtTuTpy7uHPfeg2NM7cP27aCGajoEplxJDFVCEm9TGPYyiVg==}
@@ -2395,18 +2363,10 @@
     peerDependencies:
       typescript: '>=4.8.4 <6.0.0'
 
-<<<<<<< HEAD
   '@typescript-eslint/typescript-estree@8.48.1':
     resolution: {integrity: sha512-/9wQ4PqaefTK6POVTjJaYS0bynCgzh6ClJHGSBj06XEHjkfylzB+A3qvyaXnErEZSaxhIo4YdyBgq6j4RysxDg==}
     engines: {node: ^18.18.0 || ^20.9.0 || >=21.1.0}
     peerDependencies:
-=======
-  '@typescript-eslint/utils@8.46.4':
-    resolution: {integrity: sha512-AbSv11fklGXV6T28dp2Me04Uw90R2iJ30g2bgLz529Koehrmkbs1r7paFqr1vPCZi7hHwYxYtxfyQMRC8QaVSg==}
-    engines: {node: ^18.18.0 || ^20.9.0 || >=21.1.0}
-    peerDependencies:
-      eslint: ^8.57.0 || ^9.0.0
->>>>>>> 729ce9c6
       typescript: '>=4.8.4 <6.0.0'
 
   '@typescript-eslint/utils@8.47.0':
@@ -2416,18 +2376,12 @@
       eslint: ^8.57.0 || ^9.0.0
       typescript: '>=4.8.4 <6.0.0'
 
-<<<<<<< HEAD
   '@typescript-eslint/utils@8.48.1':
     resolution: {integrity: sha512-fAnhLrDjiVfey5wwFRwrweyRlCmdz5ZxXz2G/4cLn0YDLjTapmN4gcCsTBR1N2rWnZSDeWpYtgLDsJt+FpmcwA==}
     engines: {node: ^18.18.0 || ^20.9.0 || >=21.1.0}
     peerDependencies:
       eslint: ^8.57.0 || ^9.0.0
       typescript: '>=4.8.4 <6.0.0'
-=======
-  '@typescript-eslint/visitor-keys@8.46.4':
-    resolution: {integrity: sha512-/++5CYLQqsO9HFGLI7APrxBJYo+5OCMpViuhV8q5/Qa3o5mMrF//eQHks+PXcsAVaLdn817fMuS7zqoXNNZGaw==}
-    engines: {node: ^18.18.0 || ^20.9.0 || >=21.1.0}
->>>>>>> 729ce9c6
 
   '@typescript-eslint/visitor-keys@8.47.0':
     resolution: {integrity: sha512-SIV3/6eftCy1bNzCQoPmbWsRLujS8t5iDIZ4spZOBHqrM+yfX2ogg8Tt3PDTAVKw3sSCiUgg30uOAvK2r9zGjQ==}
@@ -2783,13 +2737,8 @@
   base64-js@1.5.1:
     resolution: {integrity: sha512-AKpaYlHn8t4SVbOHCy+b5+KKgvR4vrsD8vbvrbiQJps7fKDTkjkDry6ji0rUJjC0kzbNePLwzxq8iypo41qeWA==}
 
-<<<<<<< HEAD
   baseline-browser-mapping@2.9.3:
     resolution: {integrity: sha512-8QdH6czo+G7uBsNo0GiUfouPN1lRzKdJTGnKXwe12gkFbnnOUaUKGN55dMkfy+mnxmvjwl9zcI4VncczcVXDhA==}
-=======
-  baseline-browser-mapping@2.8.28:
-    resolution: {integrity: sha512-gYjt7OIqdM0PcttNYP2aVrr2G0bMALkBaoehD4BuRGjAOtipg0b6wHg1yNL+s5zSnLZZrGHOw4IrND8CD+3oIQ==}
->>>>>>> 729ce9c6
     hasBin: true
 
   before-after-hook@4.0.0:
@@ -2818,13 +2767,8 @@
   bottleneck@2.19.5:
     resolution: {integrity: sha512-VHiNCbI1lKdl44tGrhNfU3lup0Tj/ZBMJB5/2ZbNXRCPuRCO7ed2mgcK4r17y+KB2EfuYuRaVlwNbAeaWGSpbw==}
 
-<<<<<<< HEAD
   bowser@2.13.1:
     resolution: {integrity: sha512-OHawaAbjwx6rqICCKgSG0SAnT05bzd7ppyKLVUITZpANBaaMFBAsaNkto3LoQ31tyFP5kNujE8Cdx85G9VzOkw==}
-=======
-  bowser@2.12.1:
-    resolution: {integrity: sha512-z4rE2Gxh7tvshQ4hluIT7XcFrgLIQaw9X3A+kTTRdovCz5PMukm/0QC/BKSYPj3omF5Qfypn9O/c5kgpmvYUCw==}
->>>>>>> 729ce9c6
 
   brace-expansion@1.1.12:
     resolution: {integrity: sha512-9T9UjW3r0UW5c1Q7GTwllptXwhvYmEzFhzMfZ9H7FQWt+uZePjZPjBP/W1ZEyZ1twGWom5/56TF4lPcqjnDHcg==}
@@ -2908,13 +2852,8 @@
     resolution: {integrity: sha512-L28STB170nwWS63UjtlEOE3dldQApaJXZkOI1uMFfzf3rRuPegHaHesyee+YxQ+W6SvRDQV6UrdOdRiR153wJg==}
     engines: {node: '>=6'}
 
-<<<<<<< HEAD
   caniuse-lite@1.0.30001759:
     resolution: {integrity: sha512-Pzfx9fOKoKvevQf8oCXoyNRQ5QyxJj+3O0Rqx2V5oxT61KGx8+n6hV/IUyJeifUci2clnmmKVpvtiqRzgiWjSw==}
-=======
-  caniuse-lite@1.0.30001755:
-    resolution: {integrity: sha512-44V+Jm6ctPj7R52Na4TLi3Zri4dWUljJd+RDm+j8LtNCc/ihLCT+X1TzoOAkRETEWqjuLnh9581Tl80FvK7jVA==}
->>>>>>> 729ce9c6
 
   ccount@2.0.1:
     resolution: {integrity: sha512-eyrF0jiFpY+3drT6383f1qhkbGsLSifNAjA61IUjZjmLCWjItY6LB9ft9YhoDgwfmclB2zhu51Lc7+95b8NRAg==}
@@ -3297,13 +3236,8 @@
     engines: {node: '>=20'}
     hasBin: true
 
-<<<<<<< HEAD
   electron-to-chromium@1.5.266:
     resolution: {integrity: sha512-kgWEglXvkEfMH7rxP5OSZZwnaDWT7J9EoZCujhnpLbfi0bbNtRkgdX2E3gt0Uer11c61qCYktB3hwkAS325sJg==}
-=======
-  electron-to-chromium@1.5.254:
-    resolution: {integrity: sha512-DcUsWpVhv9svsKRxnSCZ86SjD+sp32SGidNB37KpqXJncp1mfUgKbHvBomE89WJDbfVKw1mdv5+ikrvd43r+Bg==}
->>>>>>> 729ce9c6
 
   email-addresses@5.0.0:
     resolution: {integrity: sha512-4OIPYlA6JXqtVn8zpHpGiI7vE6EQOAg16aGnDMIAlZVinnoZ8208tW1hAbjWydgN/4PLTT9q+O1K6AH/vALJGw==}
@@ -5158,13 +5092,8 @@
     resolution: {integrity: sha512-9qny7Z9DsQU8Ou39ERsPU4OZQlSTP47ShQzuKZ6PRXpYLtIFgl/DEBYEXKlvcEa+9tHVcK8CF81Y2V72qaZhWA==}
     engines: {node: '>=18'}
 
-<<<<<<< HEAD
   npm@11.6.4:
     resolution: {integrity: sha512-ERjKtGoFpQrua/9bG0+h3xiv/4nVdGViCjUYA1AmlV24fFvfnSB7B7dIfZnySQ1FDLd0ZVrWPsLLp78dCtJdRQ==}
-=======
-  npm@11.6.2:
-    resolution: {integrity: sha512-7iKzNfy8lWYs3zq4oFPa8EXZz5xt9gQNKJZau3B1ErLBb6bF7sBJ00x09485DOvRT2l5Gerbl3VlZNT57MxJVA==}
->>>>>>> 729ce9c6
     engines: {node: ^20.17.0 || >=22.9.0}
     hasBin: true
     bundledDependencies:
@@ -5173,6 +5102,7 @@
       - '@npmcli/config'
       - '@npmcli/fs'
       - '@npmcli/map-workspaces'
+      - '@npmcli/metavuln-calculator'
       - '@npmcli/package-json'
       - '@npmcli/promise-spawn'
       - '@npmcli/redact'
@@ -7576,11 +7506,7 @@
     dependencies:
       '@aws-sdk/types': 3.936.0
       '@smithy/types': 4.9.0
-<<<<<<< HEAD
       bowser: 2.13.1
-=======
-      bowser: 2.12.1
->>>>>>> 729ce9c6
       tslib: 2.8.1
 
   '@aws-sdk/util-user-agent-node@3.940.0':
@@ -7727,17 +7653,6 @@
       istanbul-lib-report: 3.0.1
       istanbul-reports: 3.2.0
 
-<<<<<<< HEAD
-  '@containerbase/semantic-release-pnpm@1.3.6(semantic-release@25.0.2(typescript@5.9.3))':
-    dependencies:
-      '@semantic-release/error': 4.0.0
-      aggregate-error: 5.0.0
-      execa: 9.6.1
-      semantic-release: 25.0.2(typescript@5.9.3)
-      semver: 7.7.2
-
-=======
->>>>>>> 729ce9c6
   '@emnapi/core@1.7.1':
     dependencies:
       '@emnapi/wasi-threads': 1.1.0
@@ -8561,11 +8476,7 @@
       lodash-es: 4.17.21
       nerf-dart: 1.0.0
       normalize-url: 8.1.0
-<<<<<<< HEAD
       npm: 11.6.4
-=======
-      npm: 11.6.2
->>>>>>> 729ce9c6
       rc: 1.2.8
       read-pkg: 10.0.0
       registry-auth-token: 5.1.0
@@ -9203,15 +9114,6 @@
     transitivePeerDependencies:
       - supports-color
 
-  '@typescript-eslint/project-service@8.46.4(typescript@5.9.3)':
-    dependencies:
-      '@typescript-eslint/tsconfig-utils': 8.46.4(typescript@5.9.3)
-      '@typescript-eslint/types': 8.46.4
-      debug: 4.4.3
-      typescript: 5.9.3
-    transitivePeerDependencies:
-      - supports-color
-
   '@typescript-eslint/project-service@8.47.0(typescript@5.9.3)':
     dependencies:
       '@typescript-eslint/tsconfig-utils': 8.48.1(typescript@5.9.3)
@@ -9230,26 +9132,15 @@
     transitivePeerDependencies:
       - supports-color
 
-  '@typescript-eslint/scope-manager@8.46.4':
-    dependencies:
-      '@typescript-eslint/types': 8.46.4
-      '@typescript-eslint/visitor-keys': 8.46.4
-
   '@typescript-eslint/scope-manager@8.47.0':
     dependencies:
       '@typescript-eslint/types': 8.47.0
       '@typescript-eslint/visitor-keys': 8.47.0
 
-<<<<<<< HEAD
   '@typescript-eslint/scope-manager@8.48.1':
     dependencies:
       '@typescript-eslint/types': 8.48.1
       '@typescript-eslint/visitor-keys': 8.48.1
-=======
-  '@typescript-eslint/tsconfig-utils@8.46.4(typescript@5.9.3)':
-    dependencies:
-      typescript: 5.9.3
->>>>>>> 729ce9c6
 
   '@typescript-eslint/tsconfig-utils@8.47.0(typescript@5.9.3)':
     dependencies:
@@ -9271,29 +9162,9 @@
     transitivePeerDependencies:
       - supports-color
 
-  '@typescript-eslint/types@8.46.4': {}
-
   '@typescript-eslint/types@8.47.0': {}
 
-<<<<<<< HEAD
   '@typescript-eslint/types@8.48.1': {}
-=======
-  '@typescript-eslint/typescript-estree@8.46.4(typescript@5.9.3)':
-    dependencies:
-      '@typescript-eslint/project-service': 8.46.4(typescript@5.9.3)
-      '@typescript-eslint/tsconfig-utils': 8.46.4(typescript@5.9.3)
-      '@typescript-eslint/types': 8.46.4
-      '@typescript-eslint/visitor-keys': 8.46.4
-      debug: 4.4.3
-      fast-glob: 3.3.3
-      is-glob: 4.0.3
-      minimatch: 9.0.5
-      semver: 7.7.2
-      ts-api-utils: 2.1.0(typescript@5.9.3)
-      typescript: 5.9.3
-    transitivePeerDependencies:
-      - supports-color
->>>>>>> 729ce9c6
 
   '@typescript-eslint/typescript-estree@8.47.0(typescript@5.9.3)':
     dependencies:
@@ -9311,7 +9182,6 @@
     transitivePeerDependencies:
       - supports-color
 
-<<<<<<< HEAD
   '@typescript-eslint/typescript-estree@8.48.1(typescript@5.9.3)':
     dependencies:
       '@typescript-eslint/project-service': 8.48.1(typescript@5.9.3)
@@ -9323,15 +9193,6 @@
       semver: 7.7.2
       tinyglobby: 0.2.15
       ts-api-utils: 2.1.0(typescript@5.9.3)
-=======
-  '@typescript-eslint/utils@8.46.4(eslint@9.39.1)(typescript@5.9.3)':
-    dependencies:
-      '@eslint-community/eslint-utils': 4.9.0(eslint@9.39.1)
-      '@typescript-eslint/scope-manager': 8.46.4
-      '@typescript-eslint/types': 8.46.4
-      '@typescript-eslint/typescript-estree': 8.46.4(typescript@5.9.3)
-      eslint: 9.39.1
->>>>>>> 729ce9c6
       typescript: 5.9.3
     transitivePeerDependencies:
       - supports-color
@@ -9347,7 +9208,6 @@
     transitivePeerDependencies:
       - supports-color
 
-<<<<<<< HEAD
   '@typescript-eslint/utils@8.48.1(eslint@9.39.1)(typescript@5.9.3)':
     dependencies:
       '@eslint-community/eslint-utils': 4.9.0(eslint@9.39.1)
@@ -9358,12 +9218,6 @@
       typescript: 5.9.3
     transitivePeerDependencies:
       - supports-color
-=======
-  '@typescript-eslint/visitor-keys@8.46.4':
-    dependencies:
-      '@typescript-eslint/types': 8.46.4
-      eslint-visitor-keys: 4.2.1
->>>>>>> 729ce9c6
 
   '@typescript-eslint/visitor-keys@8.47.0':
     dependencies:
@@ -9453,13 +9307,8 @@
 
   '@vitest/eslint-plugin@1.4.4(eslint@9.39.1)(typescript@5.9.3)(vitest@4.0.14(@opentelemetry/api@1.9.0)(@types/node@22.19.1)(esbuild@0.27.0)(tsx@4.20.6)(yaml@2.8.1))':
     dependencies:
-<<<<<<< HEAD
       '@typescript-eslint/scope-manager': 8.48.1
       '@typescript-eslint/utils': 8.48.1(eslint@9.39.1)(typescript@5.9.3)
-=======
-      '@typescript-eslint/scope-manager': 8.46.4
-      '@typescript-eslint/utils': 8.46.4(eslint@9.39.1)(typescript@5.9.3)
->>>>>>> 729ce9c6
       eslint: 9.39.1
     optionalDependencies:
       typescript: 5.9.3
@@ -9747,11 +9596,7 @@
 
   base64-js@1.5.1: {}
 
-<<<<<<< HEAD
   baseline-browser-mapping@2.9.3: {}
-=======
-  baseline-browser-mapping@2.8.28: {}
->>>>>>> 729ce9c6
 
   before-after-hook@4.0.0: {}
 
@@ -9781,11 +9626,7 @@
 
   bottleneck@2.19.5: {}
 
-<<<<<<< HEAD
   bowser@2.13.1: {}
-=======
-  bowser@2.12.1: {}
->>>>>>> 729ce9c6
 
   brace-expansion@1.1.12:
     dependencies:
@@ -9802,15 +9643,9 @@
 
   browserslist@4.28.1:
     dependencies:
-<<<<<<< HEAD
       baseline-browser-mapping: 2.9.3
       caniuse-lite: 1.0.30001759
       electron-to-chromium: 1.5.266
-=======
-      baseline-browser-mapping: 2.8.28
-      caniuse-lite: 1.0.30001755
-      electron-to-chromium: 1.5.254
->>>>>>> 729ce9c6
       node-releases: 2.0.27
       update-browserslist-db: 1.2.2(browserslist@4.28.1)
 
@@ -9910,11 +9745,7 @@
 
   camelcase@5.3.1: {}
 
-<<<<<<< HEAD
   caniuse-lite@1.0.30001759: {}
-=======
-  caniuse-lite@1.0.30001755: {}
->>>>>>> 729ce9c6
 
   ccount@2.0.1: {}
 
@@ -10268,11 +10099,7 @@
       minimatch: 10.0.1
       semver: 7.7.2
 
-<<<<<<< HEAD
   electron-to-chromium@1.5.266: {}
-=======
-  electron-to-chromium@1.5.254: {}
->>>>>>> 729ce9c6
 
   email-addresses@5.0.0: {}
 
@@ -10505,11 +10332,7 @@
 
   eslint-plugin-import-x@4.16.1(@typescript-eslint/utils@8.48.1(eslint@9.39.1)(typescript@5.9.3))(eslint-import-resolver-node@0.3.9)(eslint@9.39.1):
     dependencies:
-<<<<<<< HEAD
       '@typescript-eslint/types': 8.48.1
-=======
-      '@typescript-eslint/types': 8.46.4
->>>>>>> 729ce9c6
       comment-parser: 1.4.1
       debug: 4.4.3
       eslint: 9.39.1
@@ -12518,11 +12341,7 @@
       path-key: 4.0.0
       unicorn-magic: 0.3.0
 
-<<<<<<< HEAD
   npm@11.6.4: {}
-=======
-  npm@11.6.2: {}
->>>>>>> 729ce9c6
 
   nth-check@2.1.1:
     dependencies:
