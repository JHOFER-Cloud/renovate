--- conflicted
+++ resolved
@@ -370,16 +370,8 @@
         version: 3.25.76
     devDependencies:
       '@containerbase/eslint-plugin':
-<<<<<<< HEAD
         specifier: 1.1.19
         version: 1.1.19(eslint-plugin-import@2.32.0)(eslint-plugin-promise@7.2.1(eslint@9.39.1))(eslint@9.39.1)
-      '@containerbase/semantic-release-pnpm':
-        specifier: 1.3.5
-        version: 1.3.5(semantic-release@25.0.2(typescript@5.9.3))
-=======
-        specifier: 1.1.18
-        version: 1.1.18(eslint-plugin-import@2.32.0)(eslint-plugin-promise@7.2.1(eslint@9.39.1))(eslint@9.39.1)
->>>>>>> c0e634c7
       '@eslint/js':
         specifier: 9.39.1
         version: 9.39.1
@@ -954,19 +946,8 @@
       eslint-plugin-import: ^2.31.0
       eslint-plugin-promise: ^7.0.0
 
-<<<<<<< HEAD
-  '@containerbase/semantic-release-pnpm@1.3.5':
-    resolution: {integrity: sha512-MmBSNm1l/41tW++MALEJ1vm2Oi8X7kEeAD3HfxkG+6Rx+I4cLh6QT9+lcv8lvOePCKfaZfG45Yt443DOCENdbA==}
-    engines: {node: ^22.11.0 || ^24}
-    peerDependencies:
-      semantic-release: ^24.0.0 || ^25.0.0
-
   '@emnapi/core@1.7.1':
     resolution: {integrity: sha512-o1uhUASyo921r2XtHYOHy7gdkGLge8ghBEQHMWmyJFoXlpU58kIrhhN3w26lpQb6dspetweapMn2CSNwQ8I4wg==}
-=======
-  '@emnapi/core@1.7.0':
-    resolution: {integrity: sha512-pJdKGq/1iquWYtv1RRSljZklxHCOCAJFJrImO5ZLKPJVJlVUcs8yFwNQlqS0Lo8xT1VAXXTCZocF9n26FWEKsw==}
->>>>>>> c0e634c7
 
   '@emnapi/runtime@1.7.1':
     resolution: {integrity: sha512-PVtJr5CmLwYAU9PZDMITZoR5iAOShYREoR45EyyLrbntV50mdePTgUn4AmOw90Ifcj+x2kRjdzr1HP3RrNiHGA==}
@@ -7545,19 +7526,7 @@
       eslint-plugin-import: 2.32.0(@typescript-eslint/parser@8.46.4(eslint@9.39.1)(typescript@5.9.3))(eslint-import-resolver-typescript@4.4.4)(eslint@9.39.1)
       eslint-plugin-promise: 7.2.1(eslint@9.39.1)
 
-<<<<<<< HEAD
-  '@containerbase/semantic-release-pnpm@1.3.5(semantic-release@25.0.2(typescript@5.9.3))':
-    dependencies:
-      '@semantic-release/error': 4.0.0
-      aggregate-error: 5.0.0
-      execa: 9.6.0
-      semantic-release: 25.0.2(typescript@5.9.3)
-      semver: 7.7.2
-
   '@emnapi/core@1.7.1':
-=======
-  '@emnapi/core@1.7.0':
->>>>>>> c0e634c7
     dependencies:
       '@emnapi/wasi-threads': 1.1.0
       tslib: 2.8.1
