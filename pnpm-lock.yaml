--- conflicted
+++ resolved
@@ -374,16 +374,8 @@
         specifier: 1.1.20
         version: 1.1.20(eslint-plugin-import@2.32.0)(eslint-plugin-promise@7.2.1(eslint@9.39.1))(eslint@9.39.1)
       '@containerbase/istanbul-reports-html':
-<<<<<<< HEAD
         specifier: 1.1.14
         version: 1.1.14
-      '@containerbase/semantic-release-pnpm':
-        specifier: 1.3.6
-        version: 1.3.6(semantic-release@25.0.2(typescript@5.9.3))
-=======
-        specifier: 1.1.13
-        version: 1.1.13
->>>>>>> 435ead03
       '@eslint/js':
         specifier: 9.39.1
         version: 9.39.1
@@ -965,15 +957,6 @@
     resolution: {integrity: sha512-8NsrJXkevKXcHF2jP4QBqeoxkeI+6i6YBqQhlpeEk9FWhy1f725ZfmBQG8TiaQbNoSndcHg6TCyz9hQGREqhxw==}
     engines: {node: ^20.9.0 || ^22.11.0 || ^24.0.0, pnpm: ^10.0.0}
 
-<<<<<<< HEAD
-  '@containerbase/semantic-release-pnpm@1.3.6':
-    resolution: {integrity: sha512-WOyNrD8yumi4KGzrtrj1aNtK2Eo5/uxSEh7Ixycv9IvcQHWAV1ppDOnFcrMgxWJObijH/20VKSNPIZYv6tvNXQ==}
-    engines: {node: ^22.11.0 || ^24}
-    peerDependencies:
-      semantic-release: ^24.0.0 || ^25.0.0
-
-=======
->>>>>>> 435ead03
   '@emnapi/core@1.7.1':
     resolution: {integrity: sha512-o1uhUASyo921r2XtHYOHy7gdkGLge8ghBEQHMWmyJFoXlpU58kIrhhN3w26lpQb6dspetweapMn2CSNwQ8I4wg==}
 
@@ -6972,26 +6955,26 @@
       '@aws-sdk/util-user-agent-browser': 3.936.0
       '@aws-sdk/util-user-agent-node': 3.940.0
       '@smithy/config-resolver': 4.4.3
-      '@smithy/core': 3.18.4
+      '@smithy/core': 3.18.5
       '@smithy/fetch-http-handler': 5.3.6
       '@smithy/hash-node': 4.2.5
       '@smithy/invalid-dependency': 4.2.5
       '@smithy/middleware-content-length': 4.2.5
-      '@smithy/middleware-endpoint': 4.3.11
-      '@smithy/middleware-retry': 4.4.11
+      '@smithy/middleware-endpoint': 4.3.12
+      '@smithy/middleware-retry': 4.4.12
       '@smithy/middleware-serde': 4.2.6
       '@smithy/middleware-stack': 4.2.5
       '@smithy/node-config-provider': 4.3.5
       '@smithy/node-http-handler': 4.4.5
       '@smithy/protocol-http': 5.3.5
-      '@smithy/smithy-client': 4.9.7
+      '@smithy/smithy-client': 4.9.8
       '@smithy/types': 4.9.0
       '@smithy/url-parser': 4.2.5
       '@smithy/util-base64': 4.3.0
       '@smithy/util-body-length-browser': 4.2.0
       '@smithy/util-body-length-node': 4.2.1
-      '@smithy/util-defaults-mode-browser': 4.3.10
-      '@smithy/util-defaults-mode-node': 4.2.13
+      '@smithy/util-defaults-mode-browser': 4.3.11
+      '@smithy/util-defaults-mode-node': 4.2.14
       '@smithy/util-endpoints': 3.2.5
       '@smithy/util-middleware': 4.2.5
       '@smithy/util-retry': 4.2.5
@@ -7018,26 +7001,26 @@
       '@aws-sdk/util-user-agent-browser': 3.936.0
       '@aws-sdk/util-user-agent-node': 3.940.0
       '@smithy/config-resolver': 4.4.3
-      '@smithy/core': 3.18.4
+      '@smithy/core': 3.18.5
       '@smithy/fetch-http-handler': 5.3.6
       '@smithy/hash-node': 4.2.5
       '@smithy/invalid-dependency': 4.2.5
       '@smithy/middleware-content-length': 4.2.5
-      '@smithy/middleware-endpoint': 4.3.11
-      '@smithy/middleware-retry': 4.4.11
+      '@smithy/middleware-endpoint': 4.3.12
+      '@smithy/middleware-retry': 4.4.12
       '@smithy/middleware-serde': 4.2.6
       '@smithy/middleware-stack': 4.2.5
       '@smithy/node-config-provider': 4.3.5
       '@smithy/node-http-handler': 4.4.5
       '@smithy/protocol-http': 5.3.5
-      '@smithy/smithy-client': 4.9.7
+      '@smithy/smithy-client': 4.9.8
       '@smithy/types': 4.9.0
       '@smithy/url-parser': 4.2.5
       '@smithy/util-base64': 4.3.0
       '@smithy/util-body-length-browser': 4.2.0
       '@smithy/util-body-length-node': 4.2.1
-      '@smithy/util-defaults-mode-browser': 4.3.10
-      '@smithy/util-defaults-mode-node': 4.2.13
+      '@smithy/util-defaults-mode-browser': 4.3.11
+      '@smithy/util-defaults-mode-node': 4.2.14
       '@smithy/util-endpoints': 3.2.5
       '@smithy/util-middleware': 4.2.5
       '@smithy/util-retry': 4.2.5
@@ -7152,15 +7135,9 @@
 
   '@aws-sdk/core@3.940.0':
     dependencies:
-<<<<<<< HEAD
       '@aws-sdk/types': 3.936.0
       '@aws-sdk/xml-builder': 3.930.0
       '@smithy/core': 3.18.5
-=======
-      '@aws-sdk/types': 3.922.0
-      '@aws-sdk/xml-builder': 3.921.0
-      '@smithy/core': 3.18.4
->>>>>>> 435ead03
       '@smithy/node-config-provider': 4.3.5
       '@smithy/property-provider': 4.2.5
       '@smithy/protocol-http': 5.3.5
@@ -7373,15 +7350,9 @@
 
   '@aws-sdk/middleware-sdk-ec2@3.936.0':
     dependencies:
-<<<<<<< HEAD
       '@aws-sdk/types': 3.936.0
       '@aws-sdk/util-format-url': 3.936.0
       '@smithy/middleware-endpoint': 4.3.12
-=======
-      '@aws-sdk/types': 3.922.0
-      '@aws-sdk/util-format-url': 3.922.0
-      '@smithy/middleware-endpoint': 4.3.11
->>>>>>> 435ead03
       '@smithy/protocol-http': 5.3.5
       '@smithy/signature-v4': 5.3.5
       '@smithy/smithy-client': 4.9.7
@@ -7390,15 +7361,9 @@
 
   '@aws-sdk/middleware-sdk-rds@3.936.0':
     dependencies:
-<<<<<<< HEAD
       '@aws-sdk/types': 3.936.0
       '@aws-sdk/util-format-url': 3.936.0
       '@smithy/middleware-endpoint': 4.3.12
-=======
-      '@aws-sdk/types': 3.922.0
-      '@aws-sdk/util-format-url': 3.922.0
-      '@smithy/middleware-endpoint': 4.3.11
->>>>>>> 435ead03
       '@smithy/protocol-http': 5.3.5
       '@smithy/signature-v4': 5.3.5
       '@smithy/types': 4.9.0
@@ -7429,17 +7394,10 @@
 
   '@aws-sdk/middleware-user-agent@3.940.0':
     dependencies:
-<<<<<<< HEAD
       '@aws-sdk/core': 3.940.0
       '@aws-sdk/types': 3.936.0
       '@aws-sdk/util-endpoints': 3.936.0
       '@smithy/core': 3.18.5
-=======
-      '@aws-sdk/core': 3.922.0
-      '@aws-sdk/types': 3.922.0
-      '@aws-sdk/util-endpoints': 3.922.0
-      '@smithy/core': 3.18.4
->>>>>>> 435ead03
       '@smithy/protocol-http': 5.3.5
       '@smithy/types': 4.9.0
       tslib: 2.8.1
@@ -7695,17 +7653,6 @@
       istanbul-lib-report: 3.0.1
       istanbul-reports: 3.2.0
 
-<<<<<<< HEAD
-  '@containerbase/semantic-release-pnpm@1.3.6(semantic-release@25.0.2(typescript@5.9.3))':
-    dependencies:
-      '@semantic-release/error': 4.0.0
-      aggregate-error: 5.0.0
-      execa: 9.6.0
-      semantic-release: 25.0.2(typescript@5.9.3)
-      semver: 7.7.2
-
-=======
->>>>>>> 435ead03
   '@emnapi/core@1.7.1':
     dependencies:
       '@emnapi/wasi-threads': 1.1.0
