name: Build

on:
  push:
    branches:
      - main
      - next
      - maint/**

  pull_request:
    types:
      - opened
      - synchronize
      - reopened
      - ready_for_review

  merge_group:

  workflow_dispatch:
    inputs:
      dryRun:
        description: 'Dry-Run'
        default: 'true'
        required: false

permissions:
  contents: read

concurrency:
  group: ${{ github.workflow }}-${{ github.event.number || github.ref }}
  cancel-in-progress: true

env:
  # are we on a release branch?
  DO_RELEASE: ${{ github.ref_name == github.event.repository.default_branch || github.ref_name == 'next' || startsWith(github.ref_name, 'maint/')}}
  NODE_VERSION: 22
  PDM_VERSION: 2.26.0 # renovate: datasource=pypi depName=pdm
  DRY_RUN: true
  TEST_LEGACY_DECRYPTION: true
  SPARSE_CHECKOUT: |-
    .github/actions/
    data/
    patches/
    tools/
    package.json
    pnpm-lock.yaml

jobs:
  setup:
    runs-on: ubuntu-latest

    outputs:
      os-matrix: ${{ steps.os-matrix.outputs.os-matrix }}
      os-matrix-is-full: ${{ steps.os-matrix-is-full.outputs.os-matrix-is-full }}
      os-matrix-prefetch: ${{ steps.os-matrix-prefetch.outputs.matrix }}
      test-shard-matrix: ${{ steps.schedule-test-shards.outputs.test-shard-matrix }}
      test-matrix-empty: ${{ steps.schedule-test-shards.outputs.test-matrix-empty }}

    steps:
      - name: Calculate `os-matrix-is-full` output
        id: os-matrix-is-full
        env:
          IS_FULL: >-
            ${{
              (
                github.event_name != 'pull_request' ||
                contains(github.event.pull_request.labels.*.name, 'ci:fulltest')
              ) && 'true' || ''
            }}
        run: |
          echo 'OS_MATRIX_IS_FULL=${{ env.IS_FULL }}' >> "$GITHUB_ENV"
          echo 'os-matrix-is-full=${{ env.IS_FULL }}' >> "$GITHUB_OUTPUT"

      - name: Calculate `os-matrix` output
        id: os-matrix
        env:
          OS_ALL: '["ubuntu-latest", "macos-latest", "windows-latest"]'
          OS_LINUX_ONLY: '["ubuntu-latest"]'
        run: |
          echo 'os-matrix=${{
            env.OS_MATRIX_IS_FULL && env.OS_ALL || env.OS_LINUX_ONLY
          }}' >> "$GITHUB_OUTPUT"

      - name: Detect changed files
        if: ${{ github.event_name == 'pull_request' }}
        id: changed-files
        env:
          GH_TOKEN: ${{ github.token }}
          GH_REPO: ${{ github.event.repository.full_name }}
          PR_URL: >-
            https://api.github.com/repos/{owner}/{repo}/compare/${{
              github.event.pull_request.base.sha
            }}...${{
              github.event.pull_request.head.sha
            }}
          JQ_FILTER: >-
            "changed-files=" + ([.files[].filename] | tostring)
        run: gh api ${{ env.PR_URL }} | jq -rc '${{ env.JQ_FILTER }}' >> "$GITHUB_OUTPUT"

      - name: Checkout code
        uses: actions/checkout@08c6903cd8c0fde910a37f88322edcfb5dd907a8 # v5.0.0
        with:
          filter: blob:none # we don't need all blobs
          sparse-checkout: ${{ env.SPARSE_CHECKOUT }}
          show-progress: false

      - name: Calculate matrix for `node_modules` prefetch
        uses: ./.github/actions/calculate-prefetch-matrix
        id: os-matrix-prefetch
        with:
          repo: ${{ github.event.repository.full_name }}
          token: ${{ github.token }}
          node-version: ${{ env.NODE_VERSION }}

      - name: Prefetch test modules for `ubuntu-latest`
        id: setup-node
        uses: ./.github/actions/setup-node
        with:
          node-version: ${{ env.NODE_VERSION }}
          os: ${{ runner.os }}
          save-cache: true

      - name: Schedule test shards
        id: schedule-test-shards
        env:
          ALL_PLATFORMS: ${{ env.OS_MATRIX_IS_FULL }}
          FILTER_SHARDS: ${{ github.event.pull_request.draft && 'true' || '' }}
          CHANGED_FILES: ${{ steps.changed-files.outputs.changed-files }}
        run: |
          echo "$(pnpm -s schedule-test-shards)" >> "$GITHUB_OUTPUT"

  setup-build:
    runs-on: ubuntu-latest

    outputs:
      node-version: ${{ steps.setup-outputs.outputs.node-version }}

    steps:
      - name: Checkout code
        uses: actions/checkout@08c6903cd8c0fde910a37f88322edcfb5dd907a8 # v5.0.0
        with:
          filter: blob:none # we don't need all blobs
          sparse-checkout: ${{ env.SPARSE_CHECKOUT }}
          show-progress: false

      - name: Setup outputs
        id: setup-outputs
        run: |
          echo "node-version=${{ env.NODE_VERSION }}" >> "$GITHUB_OUTPUT"

      - name: Prefetch build modules for `ubuntu-latest`
        uses: ./.github/actions/setup-node
        with:
          node-version: ${{ env.NODE_VERSION }}
          os: ${{ runner.os }}
          save-cache: true

  prefetch:
    needs: [setup]

    # We can't check `needs.setup.outputs.os-matrix-is-full` here,
    # as it will lead to further complications that aren't solvable
    # with current GitHub Actions feature set.
    #
    # Although this job sometimes may act as short-lived `no-op`,
    # it's actually the best option available.
    #
    # However, in draft mode we can skip this step.
    if: |
      !(github.event.pull_request.draft == true &&
        needs.setup.outputs.test-matrix-empty == 'true')

    strategy:
      matrix:
        os: ${{ fromJSON(needs.setup.outputs.os-matrix-prefetch) }}

    runs-on: ${{ matrix.os }}

    timeout-minutes: 10

    steps:
      - name: Checkout code
        if: needs.setup.outputs.os-matrix-is-full && runner.os != 'Linux'
        uses: actions/checkout@08c6903cd8c0fde910a37f88322edcfb5dd907a8 # v5.0.0
        with:
          filter: blob:none # we don't need all blobs
          sparse-checkout: ${{ env.SPARSE_CHECKOUT }}
          show-progress: false

      - name: Setup Node.js
        if: needs.setup.outputs.os-matrix-is-full && runner.os != 'Linux'
        uses: ./.github/actions/setup-node
        with:
          node-version: ${{ env.NODE_VERSION }}
          os: ${{ runner.os }}
          save-cache: true

  lint-eslint:
    needs:
      - setup-build
    runs-on: ubuntu-latest
    timeout-minutes: 15

    steps:
      - name: Checkout code
        uses: actions/checkout@08c6903cd8c0fde910a37f88322edcfb5dd907a8 # v5.0.0
        with:
          show-progress: false

      - name: Setup Node.js
        uses: ./.github/actions/setup-node
        with:
          node-version: ${{ needs.setup-build.outputs.node-version }}
          os: ${{ runner.os }}

      - name: Restore eslint cache
        uses: actions/cache/restore@0057852bfaa89a56745cba8c7296529d2fc39830 # v4.3.0
        with:
          path: .cache/eslint
          # we need to add the hash because eslint cache doesn't detect plugin changes
          key: eslint-cache-${{ hashFiles('pnpm-lock.yaml', 'package.json') }}
          restore-keys: eslint-cache-${{ hashFiles('pnpm-lock.yaml', 'package.json') }}-

      - name: Lint
        run: pnpm eslint-ci

      - name: Save eslint cache
        if: github.event_name == 'push'
        uses: actions/cache/save@0057852bfaa89a56745cba8c7296529d2fc39830 # v4.3.0
        with:
          path: .cache/eslint
          key: eslint-cache-${{ hashFiles('pnpm-lock.yaml', 'package.json') }}-${{ github.run_id }}-${{ github.run_attempt }}

  lint-prettier:
    needs:
      - setup-build
    runs-on: ubuntu-latest
    timeout-minutes: 7

    steps:
      - name: Checkout code
        uses: actions/checkout@08c6903cd8c0fde910a37f88322edcfb5dd907a8 # v5.0.0
        with:
          show-progress: false

      - name: Setup Node.js
        uses: ./.github/actions/setup-node
        with:
          node-version: ${{ needs.setup-build.outputs.node-version }}
          os: ${{ runner.os }}

      - name: Restore prettier cache
        uses: actions/cache/restore@0057852bfaa89a56745cba8c7296529d2fc39830 # v4.3.0
        with:
          path: .cache/prettier
          # we need to add the hash because prettier cache doesn't detect plugin changes
          key: prettier-cache-${{ hashFiles('pnpm-lock.yaml', 'package.json') }}
          restore-keys: prettier-cache-${{ hashFiles('pnpm-lock.yaml', 'package.json') }}-

      - name: Lint
        run: |
          pnpm prettier --write --cache-location .cache/prettier
          git diff --quiet || {
            echo "[ERROR] Please apply the changes prettier suggests:"
            git diff --color=always
            exit 1
          }

      - name: Save prettier cache
        if: github.event_name == 'push'
        uses: actions/cache/save@0057852bfaa89a56745cba8c7296529d2fc39830 # v4.3.0
        with:
          path: .cache/prettier
          key: prettier-cache-${{ hashFiles('pnpm-lock.yaml', 'package.json') }}-${{ github.run_id }}-${{ github.run_attempt }}

  lint-docs:
    needs:
      - setup-build
    runs-on: ubuntu-latest
    timeout-minutes: 7

    steps:
      - name: Checkout code
        uses: actions/checkout@08c6903cd8c0fde910a37f88322edcfb5dd907a8 # v5.0.0
        with:
          show-progress: false

      - name: Setup Node.js
        uses: ./.github/actions/setup-node
        with:
          node-version: ${{ needs.setup-build.outputs.node-version }}
          os: ${{ runner.os }}

      - name: Lint markdown
        uses: DavidAnson/markdownlint-cli2-action@992badcdf24e3b8eb7e87ff9287fe931bcb00c6e # v20.0.0

      - name: Generate JSON schema
        run: pnpm create-json-schema

      - name: Lint fenced code blocks
        run: pnpm doc-fence-check

      - name: Lint documentation
        run: pnpm lint-documentation

      - name: Markdown lint
        run: pnpm markdown-lint

  lint-other:
    needs:
      - setup-build
    runs-on: ubuntu-latest
    timeout-minutes: 7

    steps:
      - name: Checkout code
        uses: actions/checkout@08c6903cd8c0fde910a37f88322edcfb5dd907a8 # v5.0.0
        with:
          show-progress: false

      - name: Setup Node.js
        uses: ./.github/actions/setup-node
        with:
          node-version: ${{ needs.setup-build.outputs.node-version }}
          os: ${{ runner.os }}

      - name: Type check
        run: pnpm type-check

      - name: Lint project file structure
        run: pnpm ls-lint

      - name: Check git version
        run: pnpm git-check

      - name: Test schema
        run: pnpm test-schema

      - name: Lint other
        run: pnpm lint-other

  test:
    needs: [setup, prefetch]

    if: |
      !(github.event.pull_request.draft == true &&
        needs.setup.outputs.test-matrix-empty == 'true')

    name: ${{ matrix.name }}

    runs-on: ${{ matrix.os }}
    timeout-minutes: ${{ matrix.runner-timeout-minutes }}

    strategy:
      matrix:
        include: ${{ fromJSON(needs.setup.outputs.test-shard-matrix) }}

    steps:
      - uses: actions/checkout@08c6903cd8c0fde910a37f88322edcfb5dd907a8 # v5.0.0
        with:
          show-progress: false

      - name: Setup Node.js
        uses: ./.github/actions/setup-node
        with:
          node-version: ${{ env.NODE_VERSION }}
          os: ${{ runner.os }}

      - name: Cache vitest
        uses: actions/cache@0057852bfaa89a56745cba8c7296529d2fc39830 # v4.3.0
        with:
          path: .cache/vitest
          key: |
            vitest-cache-${{
              runner.os
            }}-${{
              env.NODE_VERSION
            }}-${{
              hashFiles('pnpm-lock.yaml')
            }}-${{
              matrix.cache-key
            }}

      - name: Unit tests
        shell: bash
        run: |
          for shard in ${{ matrix.shards }};
          do
            TEST_SHARD="$shard" pnpm vitest \
              --test-timeout ${{ matrix.test-timeout-milliseconds }} \
              --coverage ${{ matrix.coverage }}
          done

      - name: Move coverage files
        if: success() && github.event.pull_request.draft != true && matrix.coverage
        run: |
          mkdir -p ./coverage/lcov
          mkdir -p ./coverage/json
          for shard in ${{ matrix.shards }};
          do
            mv ./coverage/shard/$shard/lcov.info ./coverage/lcov/$shard.lcov
            mv ./coverage/shard/$shard/coverage-final.json ./coverage/json/$shard.json
          done

      - name: Save coverage artifacts
        if: success() && github.event.pull_request.draft != true && matrix.coverage
        uses: actions/upload-artifact@ea165f8d65b6e75b540449e92b4886f43607fa02 # v4.6.2
        with:
          name: ${{ matrix.upload-artifact-name }}
          path: |
            ./coverage/lcov
            ./coverage/json

  codecov:
    needs: [test]
    runs-on: ubuntu-latest
    timeout-minutes: 3
    if: success() && github.event_name != 'merge_group' && github.event.pull_request.draft != true
    steps:
      - name: Checkout code
        uses: actions/checkout@08c6903cd8c0fde910a37f88322edcfb5dd907a8 # v5.0.0
        with:
          filter: blob:none # we don't need all blobs
          show-progress: false

      - name: Download coverage reports
        uses: actions/download-artifact@634f93cb2916e3fdff6788551b99b062d0335ce0 # v5.0.0
        with:
          pattern: coverage-*
          path: coverage
          merge-multiple: true

      - name: Codecov
        uses: codecov/codecov-action@5a1091511ad55cbe89839c7260b706298ca349f7 # v5.5.1
        with:
          token: ${{ secrets.CODECOV_TOKEN }}
          directory: coverage/lcov
          fail_ci_if_error: github.event_name != 'pull_request'
          verbose: true

  coverage-threshold:
    needs:
      - test
      - setup-build
    runs-on: ubuntu-latest
    timeout-minutes: 3
    if: success() && github.event.pull_request.draft != true
    steps:
      - name: Checkout code
        uses: actions/checkout@08c6903cd8c0fde910a37f88322edcfb5dd907a8 # v5.0.0
        with:
          filter: blob:none # we don't need all blobs
          sparse-checkout: ${{ env.SPARSE_CHECKOUT }}
          show-progress: false

      - name: Setup Node.js
        uses: ./.github/actions/setup-node
        with:
          node-version: ${{ needs.setup-build.outputs.node-version }}
          os: ${{ runner.os }}

      - name: Download coverage reports
        uses: actions/download-artifact@634f93cb2916e3fdff6788551b99b062d0335ce0 # v5.0.0
        with:
          pattern: coverage-*
          path: coverage
          merge-multiple: true

      - name: Merge coverage reports
        run: pnpm nyc merge ./coverage/json ./coverage/nyc/coverage.json

      - name: Report coverage
        run: pnpm nyc report -t ./coverage/nyc --skip-full -r text -r text-summary

      - name: Check coverage threshold
        run: |
          pnpm nyc check-coverage -t ./coverage/nyc \
            --branches 98.16 \
            --functions 99.51 \
            --lines 98.22 \
            --statements 98.22

  # Catch-all required check for test matrix and coverage
  test-success:
    needs:
      - setup
      - test
      - codecov
      - coverage-threshold
    runs-on: ubuntu-latest
    timeout-minutes: 1
    if: always()
    steps:
      - name: Fail for failed or cancelled tests
        if: |
          needs.test.result == 'failure' ||
          needs.test.result == 'cancelled'
        run: exit 1

      - name: Fail for skipped tests when PR is ready for review
        if: |
          github.event_name == 'pull_request' &&
          github.event.pull_request.draft != true &&
          needs.test.result == 'skipped'
        run: exit 1

      - name: Fail for failed or cancelled codecov
        if: |
          needs.codecov.result == 'failure' ||
          needs.codecov.result == 'cancelled'
        run: exit 1

      - name: Fail for skipped codecov when PR is ready for review
        if: |
          github.event_name == 'pull_request' &&
          github.event.pull_request.draft != true &&
          needs.codecov.result == 'skipped'
        run: exit 1

      - name: Fail for failed or cancelled coverage-threshold
        if: |
          needs.coverage-threshold.result == 'failure' ||
          needs.coverage-threshold.result == 'cancelled'
        run: exit 1

      - name: Fail for skipped coverage-threshold when PR is ready for review
        if: |
          github.event_name == 'pull_request' &&
          github.event.pull_request.draft != true &&
          needs.coverage-threshold.result == 'skipped'
        run: exit 1

  build:
    needs:
      - setup-build
    runs-on: ubuntu-latest
    timeout-minutes: 15
    if: github.event.pull_request.draft != true
    steps:
      - name: Checkout code
        uses: actions/checkout@08c6903cd8c0fde910a37f88322edcfb5dd907a8 # v5.0.0
        with:
          show-progress: false

      - name: Setup Node.js
        uses: ./.github/actions/setup-node
        with:
          node-version: ${{ needs.setup-build.outputs.node-version }}
          os: ${{ runner.os }}

      - name: Build
        run: pnpm build

      - name: Upload dist
        uses: actions/upload-artifact@ea165f8d65b6e75b540449e92b4886f43607fa02 # v4.6.2
        with:
          name: renovate-dist
          path: dist/

  build-docker:
    needs:
      - build
    runs-on: ubuntu-latest
    timeout-minutes: 15
    if: github.event_name != 'pull_request' || contains(github.event.pull_request.labels.*.name, 'ci:fulltest')
    steps:
      - name: Checkout code
        uses: actions/checkout@08c6903cd8c0fde910a37f88322edcfb5dd907a8 # v5.0.0
        with:
          show-progress: false

      - name: Download dist
        uses: actions/download-artifact@634f93cb2916e3fdff6788551b99b062d0335ce0 # v5.0.0
        with:
          name: renovate-dist
          path: dist/

      - name: Setup Node.js
        uses: ./.github/actions/setup-node
        with:
          node-version: ${{ needs.setup-build.outputs.node-version }}
          os: ${{ runner.os }}

      - name: Build docker
        run: pnpm build:docker build --tries=3 --args '--load'
        env:
          LOG_LEVEL: debug

      - name: Test docker
        run: docker run -e LOG_LEVEL=debug --rm ghcr.io/jhofer-cloud/renovate --version

      - name: dry-run
        if: github.event_name == 'merge_group' || github.event_name == 'workflow_dispatch' || (github.event_name == 'push' && env.DO_REALEASE != 'true')
        run: docker run -e LOG_LEVEL=debug -e RENOVATE_TOKEN --rm ghcr.io/jhofer-cloud/renovate --dry-run=lookup ${{ github.repository }}
        env:
          RENOVATE_TOKEN: ${{ secrets.GITHUB_TOKEN }}

  build-docs:
    needs:
      - lint-docs
      - setup-build
    runs-on: ubuntu-latest
    timeout-minutes: 5
    if: github.event.pull_request.draft != true
    steps:
      - name: Checkout code
        uses: actions/checkout@08c6903cd8c0fde910a37f88322edcfb5dd907a8 # v5.0.0
        with:
          show-progress: false

      - name: Setup Node.js
        uses: ./.github/actions/setup-node
        with:
          node-version: ${{ needs.setup-build.outputs.node-version }}
          os: ${{ runner.os }}

      - name: Setup PDM
        uses: pdm-project/setup-pdm@94a823180e06fcde4ad29308721954a521c96ed0 # v4.4
        with:
          python-version-file: .python-version
          version: ${{ env.PDM_VERSION }}
          cache: true

      - name: Install pdm dependencies
        run: pdm install

      - name: Build
        run: pnpm build:docs
        env:
          GITHUB_TOKEN: ${{ secrets.GITHUB_TOKEN }}
          SKIP_GITHUB_ISSUES: ${{ (github.event_name == 'pull_request' || github.event_name == 'merge_group') && 'true' || '' }}

      - name: Test docs
        run: pnpm test:docs

      - name: Upload
        uses: actions/upload-artifact@ea165f8d65b6e75b540449e92b4886f43607fa02 # v4.6.2
        with:
          name: docs
          path: tmp/docs/

      - name: Build mkdocs
        run: pnpm mkdocs build --no-build

  test-e2e:
    needs: [build]
    runs-on: 'ubuntu-latest'
    timeout-minutes: 7

    if: github.event.pull_request.draft != true

    steps:
      - name: Checkout code
        uses: actions/checkout@08c6903cd8c0fde910a37f88322edcfb5dd907a8 # v5.0.0
        with:
          show-progress: false

      - name: Setup Node.js
        uses: ./.github/actions/setup-node
        with:
          node-version: ${{ needs.setup-build.outputs.node-version }}
          os: ${{ runner.os }}

      - name: Download dist
        uses: actions/download-artifact@634f93cb2916e3fdff6788551b99b062d0335ce0 # v5.0.0
        with:
          name: renovate-dist
          path: dist/

      - name: Pack
        run: pnpm test-e2e:pack

      - name: Install dependencies
        run: pnpm test-e2e:install

      - name: E2E Test
        run: pnpm test-e2e:run

  release:
    needs:
      - setup-build
      - build-docker
      - lint-eslint
      - lint-prettier
      - lint-docs
      - lint-other
      - test-e2e
      - test-success
      - build-docs
      - codecov
      - coverage-threshold

    if: github.event_name != 'pull_request'
    runs-on: ubuntu-latest
    timeout-minutes: 60
    permissions:
      contents: write
      issues: write
      pull-requests: write
      id-token: write
      packages: write

    steps:
      - uses: actions/checkout@08c6903cd8c0fde910a37f88322edcfb5dd907a8 # v5.0.0
        with:
          fetch-depth: 0 # zero stands for full checkout, which is required for semantic-release
          filter: blob:none # we don't need all blobs, only the full tree
          show-progress: false

      - name: docker-config
<<<<<<< HEAD
        uses: containerbase/internal-tools@0a2a6d34b860b45e2a28771783f9b68daa175876 # v3.13.19
=======
        uses: containerbase/internal-tools@ba39efa7c55bc2641fecd7e49f34da1bd531f696 # v3.14.0
>>>>>>> 47fa1a8c
        with:
          command: docker-config

      - name: Setup Node.js
        uses: ./.github/actions/setup-node
        with:
          node-version: ${{ needs.setup-build.outputs.node-version }}
          os: ${{ runner.os }}

<<<<<<< HEAD
      - name: Install newer npm
        run: npm install -g npm

=======
>>>>>>> 47fa1a8c
      - uses: sigstore/cosign-installer@7e8b541eb2e61bf99390e1afd4be13a184e9ebc5 # v3.10.1

      - name: Docker registry login
        run: |
          echo "${{ secrets.GITHUB_TOKEN }}" | docker login ghcr.io -u ${{ github.repository_owner }} --password-stdin

      - name: Check dry run
        run: |
          if [[ "${{github.event_name}}" == "workflow_dispatch" && "${{ github.event.inputs.dryRun }}" != "true"  ]]; then
            echo "DRY_RUN=false" >> "$GITHUB_ENV"
          elif [[ "${{env.DO_RELEASE}}" == "true" ]]; then
            echo "DRY_RUN=false" >> "$GITHUB_ENV"
          fi

      - name: semantic-release
        run: |
          pnpm semantic-release --dry-run ${{env.DRY_RUN}}
        env:
          GITHUB_TOKEN: ${{ secrets.GITHUB_TOKEN }}
          LOG_LEVEL: debug<|MERGE_RESOLUTION|>--- conflicted
+++ resolved
@@ -708,11 +708,7 @@
           show-progress: false
 
       - name: docker-config
-<<<<<<< HEAD
-        uses: containerbase/internal-tools@0a2a6d34b860b45e2a28771783f9b68daa175876 # v3.13.19
-=======
         uses: containerbase/internal-tools@ba39efa7c55bc2641fecd7e49f34da1bd531f696 # v3.14.0
->>>>>>> 47fa1a8c
         with:
           command: docker-config
 
@@ -722,12 +718,6 @@
           node-version: ${{ needs.setup-build.outputs.node-version }}
           os: ${{ runner.os }}
 
-<<<<<<< HEAD
-      - name: Install newer npm
-        run: npm install -g npm
-
-=======
->>>>>>> 47fa1a8c
       - uses: sigstore/cosign-installer@7e8b541eb2e61bf99390e1afd4be13a184e9ebc5 # v3.10.1
 
       - name: Docker registry login
