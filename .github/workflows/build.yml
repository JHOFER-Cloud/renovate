name: Build

on:
  push:
    branches:
      - main
      - next
      - maint/**

  pull_request:
    types:
      - opened
      - synchronize
      - reopened
      - ready_for_review

  merge_group:

  workflow_dispatch:
    inputs:
      dryRun:
        description: 'Dry-Run'
        default: 'true'
        required: false

permissions:
  contents: read

concurrency:
  group: ${{ github.workflow }}-${{ github.event.number || github.ref }}
  cancel-in-progress: true

env:
  # are we on a release branch?
  DO_RELEASE: ${{ github.ref_name == github.event.repository.default_branch || github.ref_name == 'next' || startsWith(github.ref_name, 'maint/')}}
  NODE_VERSION: 22
  PDM_VERSION: 2.26.0 # renovate: datasource=pypi depName=pdm
  DRY_RUN: true
  TEST_LEGACY_DECRYPTION: true
  SPARSE_CHECKOUT: |-
    .github/actions/
    data/
    patches/
    tools/
    package.json
    pnpm-lock.yaml

jobs:
  setup:
    runs-on: ubuntu-latest

    outputs:
      os-matrix: ${{ steps.os-matrix.outputs.os-matrix }}
      os-matrix-is-full: ${{ steps.os-matrix-is-full.outputs.os-matrix-is-full }}
      os-matrix-prefetch: ${{ steps.os-matrix-prefetch.outputs.matrix }}
      test-shard-matrix: ${{ steps.schedule-test-shards.outputs.test-shard-matrix }}
      test-matrix-empty: ${{ steps.schedule-test-shards.outputs.test-matrix-empty }}

    steps:
      - name: Calculate `os-matrix-is-full` output
        id: os-matrix-is-full
        env:
          IS_FULL: >-
            ${{
              (
                github.event_name != 'pull_request' ||
                contains(github.event.pull_request.labels.*.name, 'ci:fulltest')
              ) && 'true' || ''
            }}
        run: |
          echo 'OS_MATRIX_IS_FULL=${{ env.IS_FULL }}' >> "$GITHUB_ENV"
          echo 'os-matrix-is-full=${{ env.IS_FULL }}' >> "$GITHUB_OUTPUT"

      - name: Calculate `os-matrix` output
        id: os-matrix
        env:
          OS_ALL: '["ubuntu-latest", "macos-latest", "windows-latest"]'
          OS_LINUX_ONLY: '["ubuntu-latest"]'
        run: |
          echo 'os-matrix=${{
            env.OS_MATRIX_IS_FULL && env.OS_ALL || env.OS_LINUX_ONLY
          }}' >> "$GITHUB_OUTPUT"

      - name: Detect changed files
        if: ${{ github.event_name == 'pull_request' }}
        id: changed-files
        env:
          GH_TOKEN: ${{ github.token }}
          GH_REPO: ${{ github.event.repository.full_name }}
          PR_URL: >-
            https://api.github.com/repos/{owner}/{repo}/compare/${{
              github.event.pull_request.base.sha
            }}...${{
              github.event.pull_request.head.sha
            }}
          JQ_FILTER: >-
            "changed-files=" + ([.files[].filename] | tostring)
        run: gh api ${{ env.PR_URL }} | jq -rc '${{ env.JQ_FILTER }}' >> "$GITHUB_OUTPUT"

      - name: Checkout code
        uses: actions/checkout@08c6903cd8c0fde910a37f88322edcfb5dd907a8 # v5.0.0
        with:
          filter: blob:none # we don't need all blobs
          sparse-checkout: ${{ env.SPARSE_CHECKOUT }}
          show-progress: false

      - name: Calculate matrix for `node_modules` prefetch
        uses: ./.github/actions/calculate-prefetch-matrix
        id: os-matrix-prefetch
        with:
          repo: ${{ github.event.repository.full_name }}
          token: ${{ github.token }}
          node-version: ${{ env.NODE_VERSION }}

      - name: Prefetch test modules for `ubuntu-latest`
        id: setup-node
        uses: ./.github/actions/setup-node
        with:
          node-version: ${{ env.NODE_VERSION }}
          os: ${{ runner.os }}
          save-cache: true

      - name: Schedule test shards
        id: schedule-test-shards
        env:
          ALL_PLATFORMS: ${{ env.OS_MATRIX_IS_FULL }}
          FILTER_SHARDS: ${{ github.event.pull_request.draft && 'true' || '' }}
          CHANGED_FILES: ${{ steps.changed-files.outputs.changed-files }}
        run: |
          echo "$(pnpm -s schedule-test-shards)" >> "$GITHUB_OUTPUT"

  setup-build:
    runs-on: ubuntu-latest

    outputs:
      node-version: ${{ steps.setup-outputs.outputs.node-version }}

    steps:
      - name: Checkout code
        uses: actions/checkout@08c6903cd8c0fde910a37f88322edcfb5dd907a8 # v5.0.0
        with:
          filter: blob:none # we don't need all blobs
          sparse-checkout: ${{ env.SPARSE_CHECKOUT }}
          show-progress: false

      - name: Setup outputs
        id: setup-outputs
        run: |
          echo "node-version=${{ env.NODE_VERSION }}" >> "$GITHUB_OUTPUT"

      - name: Prefetch build modules for `ubuntu-latest`
        uses: ./.github/actions/setup-node
        with:
          node-version: ${{ env.NODE_VERSION }}
          os: ${{ runner.os }}
          save-cache: true

  prefetch:
    needs: [setup]

    # We can't check `needs.setup.outputs.os-matrix-is-full` here,
    # as it will lead to further complications that aren't solvable
    # with current GitHub Actions feature set.
    #
    # Although this job sometimes may act as short-lived `no-op`,
    # it's actually the best option available.
    #
    # However, in draft mode we can skip this step.
    if: |
      !(github.event.pull_request.draft == true &&
        needs.setup.outputs.test-matrix-empty == 'true')

    strategy:
      matrix:
        os: ${{ fromJSON(needs.setup.outputs.os-matrix-prefetch) }}

    runs-on: ${{ matrix.os }}

    timeout-minutes: 10

    steps:
      - name: Checkout code
        if: needs.setup.outputs.os-matrix-is-full && runner.os != 'Linux'
        uses: actions/checkout@08c6903cd8c0fde910a37f88322edcfb5dd907a8 # v5.0.0
        with:
          filter: blob:none # we don't need all blobs
          sparse-checkout: ${{ env.SPARSE_CHECKOUT }}
          show-progress: false

      - name: Setup Node.js
        if: needs.setup.outputs.os-matrix-is-full && runner.os != 'Linux'
        uses: ./.github/actions/setup-node
        with:
          node-version: ${{ env.NODE_VERSION }}
          os: ${{ runner.os }}
          save-cache: true

  lint-eslint:
    needs:
      - setup-build
    runs-on: ubuntu-latest
    timeout-minutes: 15

    steps:
      - name: Checkout code
        uses: actions/checkout@08c6903cd8c0fde910a37f88322edcfb5dd907a8 # v5.0.0
        with:
          show-progress: false

      - name: Setup Node.js
        uses: ./.github/actions/setup-node
        with:
          node-version: ${{ needs.setup-build.outputs.node-version }}
          os: ${{ runner.os }}

      - name: Restore eslint cache
        uses: actions/cache/restore@0057852bfaa89a56745cba8c7296529d2fc39830 # v4.3.0
        with:
          path: .cache/eslint
          # we need to add the hash because eslint cache doesn't detect plugin changes
          key: eslint-cache-${{ hashFiles('pnpm-lock.yaml', 'package.json') }}
          restore-keys: eslint-cache-${{ hashFiles('pnpm-lock.yaml', 'package.json') }}-

      - name: Lint
        run: pnpm eslint-ci
        env:
          NODE_OPTIONS: --max-old-space-size=8192

      - name: Save eslint cache
        if: github.event_name == 'push'
        uses: actions/cache/save@0057852bfaa89a56745cba8c7296529d2fc39830 # v4.3.0
        with:
          path: .cache/eslint
          key: eslint-cache-${{ hashFiles('pnpm-lock.yaml', 'package.json') }}-${{ github.run_id }}-${{ github.run_attempt }}

  lint-prettier:
    needs:
      - setup-build
    runs-on: ubuntu-latest
    timeout-minutes: 7

    steps:
      - name: Checkout code
        uses: actions/checkout@08c6903cd8c0fde910a37f88322edcfb5dd907a8 # v5.0.0
        with:
          show-progress: false

      - name: Setup Node.js
        uses: ./.github/actions/setup-node
        with:
          node-version: ${{ needs.setup-build.outputs.node-version }}
          os: ${{ runner.os }}

      - name: Restore prettier cache
        uses: actions/cache/restore@0057852bfaa89a56745cba8c7296529d2fc39830 # v4.3.0
        with:
          path: .cache/prettier
          # we need to add the hash because prettier cache doesn't detect plugin changes
          key: prettier-cache-${{ hashFiles('pnpm-lock.yaml', 'package.json') }}
          restore-keys: prettier-cache-${{ hashFiles('pnpm-lock.yaml', 'package.json') }}-

      - name: Lint
        run: |
          pnpm prettier --write --cache-location .cache/prettier
          git diff --quiet || {
            echo "[ERROR] Please apply the changes prettier suggests:"
            git diff --color=always
            exit 1
          }

      - name: Save prettier cache
        if: github.event_name == 'push'
        uses: actions/cache/save@0057852bfaa89a56745cba8c7296529d2fc39830 # v4.3.0
        with:
          path: .cache/prettier
          key: prettier-cache-${{ hashFiles('pnpm-lock.yaml', 'package.json') }}-${{ github.run_id }}-${{ github.run_attempt }}

  lint-docs:
    needs:
      - setup-build
    runs-on: ubuntu-latest
    timeout-minutes: 7

    steps:
      - name: Checkout code
        uses: actions/checkout@08c6903cd8c0fde910a37f88322edcfb5dd907a8 # v5.0.0
        with:
          show-progress: false

      - name: Setup Node.js
        uses: ./.github/actions/setup-node
        with:
          node-version: ${{ needs.setup-build.outputs.node-version }}
          os: ${{ runner.os }}

      - name: Lint markdown
        uses: DavidAnson/markdownlint-cli2-action@992badcdf24e3b8eb7e87ff9287fe931bcb00c6e # v20.0.0

      - name: Generate JSON schema
        run: pnpm create-json-schema

      - name: Lint fenced code blocks
        run: pnpm doc-fence-check

      - name: Lint documentation
        run: pnpm lint-documentation

      - name: Markdown lint
        run: pnpm markdown-lint

  lint-other:
    needs:
      - setup-build
    runs-on: ubuntu-latest
    timeout-minutes: 7

    steps:
      - name: Checkout code
        uses: actions/checkout@08c6903cd8c0fde910a37f88322edcfb5dd907a8 # v5.0.0
        with:
          show-progress: false

      - name: Setup Node.js
        uses: ./.github/actions/setup-node
        with:
          node-version: ${{ needs.setup-build.outputs.node-version }}
          os: ${{ runner.os }}

      - name: Type check
        run: pnpm type-check

      - name: Lint project file structure
        run: pnpm ls-lint

      - name: Check git version
        run: pnpm git-check

      - name: Test schema
        run: pnpm test-schema

      - name: Lint other
        run: pnpm lint-other

  test:
    needs: [setup, prefetch]

    if: |
      !(github.event.pull_request.draft == true &&
        needs.setup.outputs.test-matrix-empty == 'true')

    name: ${{ matrix.name }}

    runs-on: ${{ matrix.os }}
    timeout-minutes: ${{ matrix.runner-timeout-minutes }}

    strategy:
      matrix:
        include: ${{ fromJSON(needs.setup.outputs.test-shard-matrix) }}

    steps:
      - uses: actions/checkout@08c6903cd8c0fde910a37f88322edcfb5dd907a8 # v5.0.0
        with:
          show-progress: false

      - name: Setup Node.js
        uses: ./.github/actions/setup-node
        with:
          node-version: ${{ env.NODE_VERSION }}
          os: ${{ runner.os }}

      - name: Cache vitest
        uses: actions/cache@0057852bfaa89a56745cba8c7296529d2fc39830 # v4.3.0
        with:
          path: .cache/vitest
          key: |
            vitest-cache-${{
              runner.os
            }}-${{
              env.NODE_VERSION
            }}-${{
              hashFiles('pnpm-lock.yaml')
            }}-${{
              matrix.cache-key
            }}

      - name: Unit tests
        shell: bash
        run: |
          for shard in ${{ matrix.shards }};
          do
            TEST_SHARD="$shard" pnpm vitest \
              --test-timeout ${{ matrix.test-timeout-milliseconds }} \
              --coverage ${{ matrix.coverage }}
          done

      - name: Move coverage files
        if: success() && github.event.pull_request.draft != true && matrix.coverage
        run: |
          mkdir -p ./coverage/lcov
          mkdir -p ./coverage/json
          for shard in ${{ matrix.shards }};
          do
            mv ./coverage/shard/$shard/lcov.info ./coverage/lcov/$shard.lcov
            mv ./coverage/shard/$shard/coverage-final.json ./coverage/json/$shard.json
          done

      - name: Save coverage artifacts
        if: success() && github.event.pull_request.draft != true && matrix.coverage
        uses: actions/upload-artifact@ea165f8d65b6e75b540449e92b4886f43607fa02 # v4.6.2
        with:
          name: ${{ matrix.upload-artifact-name }}
          path: |
            ./coverage/lcov
            ./coverage/json

  codecov:
    needs: [test]
    runs-on: ubuntu-latest
    timeout-minutes: 3
    if: success() && github.event_name != 'merge_group' && github.event.pull_request.draft != true
    steps:
      - name: Checkout code
        uses: actions/checkout@08c6903cd8c0fde910a37f88322edcfb5dd907a8 # v5.0.0
        with:
          filter: blob:none # we don't need all blobs
          show-progress: false

      - name: Download coverage reports
        uses: actions/download-artifact@634f93cb2916e3fdff6788551b99b062d0335ce0 # v5.0.0
        with:
          pattern: coverage-*
          path: coverage
          merge-multiple: true

      - name: Codecov
        uses: codecov/codecov-action@5a1091511ad55cbe89839c7260b706298ca349f7 # v5.5.1
        with:
          token: ${{ secrets.CODECOV_TOKEN }}
          directory: coverage/lcov
          fail_ci_if_error: github.event_name != 'pull_request'
          verbose: true

  coverage-threshold:
    needs:
      - test
      - setup-build
    runs-on: ubuntu-latest
    timeout-minutes: 3
    if: success() && github.event.pull_request.draft != true
    steps:
      - name: Checkout code
        uses: actions/checkout@08c6903cd8c0fde910a37f88322edcfb5dd907a8 # v5.0.0
        with:
          filter: blob:none # we don't need all blobs
          sparse-checkout: ${{ env.SPARSE_CHECKOUT }}
          show-progress: false

      - name: Setup Node.js
        uses: ./.github/actions/setup-node
        with:
          node-version: ${{ needs.setup-build.outputs.node-version }}
          os: ${{ runner.os }}

      - name: Download coverage reports
        uses: actions/download-artifact@634f93cb2916e3fdff6788551b99b062d0335ce0 # v5.0.0
        with:
          pattern: coverage-*
          path: coverage
          merge-multiple: true

      - name: Merge coverage reports
        run: pnpm nyc merge ./coverage/json ./coverage/nyc/coverage.json

      - name: Report coverage
        run: pnpm nyc report -t ./coverage/nyc --skip-full -r text -r text-summary

      - name: Check coverage threshold
        run: |
          pnpm nyc check-coverage -t ./coverage/nyc \
            --branches 98.16 \
            --functions 99.51 \
            --lines 98.22 \
            --statements 98.22

  # Catch-all required check for test matrix and coverage
  test-success:
    needs:
      - setup
      - test
      - codecov
      - coverage-threshold
    runs-on: ubuntu-latest
    timeout-minutes: 1
    if: always()
    steps:
      - name: Fail for failed or cancelled tests
        if: |
          needs.test.result == 'failure' ||
          needs.test.result == 'cancelled'
        run: exit 1

      - name: Fail for skipped tests when PR is ready for review
        if: |
          github.event_name == 'pull_request' &&
          github.event.pull_request.draft != true &&
          needs.test.result == 'skipped'
        run: exit 1

      - name: Fail for failed or cancelled codecov
        if: |
          needs.codecov.result == 'failure' ||
          needs.codecov.result == 'cancelled'
        run: exit 1

      - name: Fail for skipped codecov when PR is ready for review
        if: |
          github.event_name == 'pull_request' &&
          github.event.pull_request.draft != true &&
          needs.codecov.result == 'skipped'
        run: exit 1

      - name: Fail for failed or cancelled coverage-threshold
        if: |
          needs.coverage-threshold.result == 'failure' ||
          needs.coverage-threshold.result == 'cancelled'
        run: exit 1

      - name: Fail for skipped coverage-threshold when PR is ready for review
        if: |
          github.event_name == 'pull_request' &&
          github.event.pull_request.draft != true &&
          needs.coverage-threshold.result == 'skipped'
        run: exit 1

  build:
    needs:
      - setup-build
    runs-on: ubuntu-latest
    timeout-minutes: 15
    if: github.event.pull_request.draft != true
    steps:
      - name: Checkout code
        uses: actions/checkout@08c6903cd8c0fde910a37f88322edcfb5dd907a8 # v5.0.0
        with:
          show-progress: false

      - name: Setup Node.js
        uses: ./.github/actions/setup-node
        with:
          node-version: ${{ needs.setup-build.outputs.node-version }}
          os: ${{ runner.os }}

      - name: Build
        run: pnpm build

      - name: Upload dist
        uses: actions/upload-artifact@ea165f8d65b6e75b540449e92b4886f43607fa02 # v4.6.2
        with:
          name: renovate-dist
          path: dist/

  build-docker:
    needs:
      - build
    runs-on: ubuntu-latest
    timeout-minutes: 15
    if: github.event_name != 'pull_request' || contains(github.event.pull_request.labels.*.name, 'ci:fulltest')
    steps:
      - name: Checkout code
        uses: actions/checkout@08c6903cd8c0fde910a37f88322edcfb5dd907a8 # v5.0.0
        with:
          show-progress: false

      - name: Download dist
        uses: actions/download-artifact@634f93cb2916e3fdff6788551b99b062d0335ce0 # v5.0.0
        with:
          name: renovate-dist
          path: dist/

      - name: Setup Node.js
        uses: ./.github/actions/setup-node
        with:
          node-version: ${{ needs.setup-build.outputs.node-version }}
          os: ${{ runner.os }}

      - name: Build docker
        run: pnpm build:docker build --tries=3 --args '--load'
        env:
          LOG_LEVEL: debug

      - name: Test docker
        run: docker run -e LOG_LEVEL=debug --rm ghcr.io/jhofer-cloud/renovate --version

      - name: dry-run
        if: github.event_name == 'merge_group' || github.event_name == 'workflow_dispatch' || (github.event_name == 'push' && env.DO_REALEASE != 'true')
        run: docker run -e LOG_LEVEL=debug -e RENOVATE_TOKEN --rm ghcr.io/jhofer-cloud/renovate --dry-run=lookup ${{ github.repository }}
        env:
          RENOVATE_TOKEN: ${{ secrets.GITHUB_TOKEN }}

  build-docs:
    needs:
      - lint-docs
      - setup-build
    runs-on: ubuntu-latest
    timeout-minutes: 5
    if: github.event.pull_request.draft != true
    steps:
      - name: Checkout code
        uses: actions/checkout@08c6903cd8c0fde910a37f88322edcfb5dd907a8 # v5.0.0
        with:
          show-progress: false

      - name: Setup Node.js
        uses: ./.github/actions/setup-node
        with:
          node-version: ${{ needs.setup-build.outputs.node-version }}
          os: ${{ runner.os }}

      - name: Setup PDM
        uses: pdm-project/setup-pdm@94a823180e06fcde4ad29308721954a521c96ed0 # v4.4
        with:
          python-version-file: .python-version
          version: ${{ env.PDM_VERSION }}
          cache: true

      - name: Install pdm dependencies
        run: pdm install

      - name: Build
        run: pnpm build:docs
        env:
          GITHUB_TOKEN: ${{ secrets.GITHUB_TOKEN }}
          SKIP_GITHUB_ISSUES: ${{ (github.event_name == 'pull_request' || github.event_name == 'merge_group') && 'true' || '' }}

      - name: Test docs
        run: pnpm test:docs

      - name: Upload
        uses: actions/upload-artifact@ea165f8d65b6e75b540449e92b4886f43607fa02 # v4.6.2
        with:
          name: docs
          path: tmp/docs/

      - name: Build mkdocs
        run: pnpm mkdocs build --no-build

  test-e2e:
    needs: [build]
    runs-on: 'ubuntu-latest'
    timeout-minutes: 7

    if: github.event.pull_request.draft != true

    steps:
      - name: Checkout code
        uses: actions/checkout@08c6903cd8c0fde910a37f88322edcfb5dd907a8 # v5.0.0
        with:
          show-progress: false

      - name: Setup Node.js
        uses: ./.github/actions/setup-node
        with:
          node-version: ${{ needs.setup-build.outputs.node-version }}
          os: ${{ runner.os }}

      - name: Download dist
        uses: actions/download-artifact@634f93cb2916e3fdff6788551b99b062d0335ce0 # v5.0.0
        with:
          name: renovate-dist
          path: dist/

      - name: Pack
        run: pnpm test-e2e:pack

      - name: Install dependencies
        run: pnpm test-e2e:install

      - name: E2E Test
        run: pnpm test-e2e:run

  release:
    needs:
      - setup-build
      - build-docker
      - lint-eslint
      - lint-prettier
      - lint-docs
      - lint-other
      - test-e2e
      - test-success
      - build-docs
      - codecov
      - coverage-threshold

    if: github.event_name != 'pull_request'
    runs-on: ubuntu-latest
    timeout-minutes: 60
    permissions:
      contents: write
      issues: write
      pull-requests: write
      id-token: write
      packages: write

    steps:
      - uses: actions/checkout@08c6903cd8c0fde910a37f88322edcfb5dd907a8 # v5.0.0
        with:
          fetch-depth: 0 # zero stands for full checkout, which is required for semantic-release
          filter: blob:none # we don't need all blobs, only the full tree
          show-progress: false

      - name: docker-config
        uses: containerbase/internal-tools@fe770ba6b0bf4b72cb2e3e691f6e4e2974d5c80a # v3.14.4
        with:
          command: docker-config

      - name: Setup Node.js
        uses: ./.github/actions/setup-node
        with:
          node-version: ${{ needs.setup-build.outputs.node-version }}
          os: ${{ runner.os }}

<<<<<<< HEAD
      - name: Install newer npm
        run: npm install -g npm

      - uses: sigstore/cosign-installer@faadad0cce49287aee09b3a48701e75088a2c6ad # v4.0.0
=======
      - uses: sigstore/cosign-installer@7e8b541eb2e61bf99390e1afd4be13a184e9ebc5 # v3.10.1
>>>>>>> 9913bb5b

      - name: Docker registry login
        run: |
          echo "${{ secrets.GITHUB_TOKEN }}" | docker login ghcr.io -u ${{ github.repository_owner }} --password-stdin

      - name: Check dry run
        run: |
          if [[ "${{github.event_name}}" == "workflow_dispatch" && "${{ github.event.inputs.dryRun }}" != "true"  ]]; then
            echo "DRY_RUN=false" >> "$GITHUB_ENV"
          elif [[ "${{env.DO_RELEASE}}" == "true" ]]; then
            echo "DRY_RUN=false" >> "$GITHUB_ENV"
          fi

      - name: semantic-release
        run: |
          pnpm semantic-release --dry-run ${{env.DRY_RUN}}
        env:
          GITHUB_TOKEN: ${{ secrets.GITHUB_TOKEN }}
          LOG_LEVEL: debug<|MERGE_RESOLUTION|>--- conflicted
+++ resolved
@@ -720,14 +720,10 @@
           node-version: ${{ needs.setup-build.outputs.node-version }}
           os: ${{ runner.os }}
 
-<<<<<<< HEAD
       - name: Install newer npm
         run: npm install -g npm
 
       - uses: sigstore/cosign-installer@faadad0cce49287aee09b3a48701e75088a2c6ad # v4.0.0
-=======
-      - uses: sigstore/cosign-installer@7e8b541eb2e61bf99390e1afd4be13a184e9ebc5 # v3.10.1
->>>>>>> 9913bb5b
 
       - name: Docker registry login
         run: |
