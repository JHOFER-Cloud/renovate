# OpenTelemetry

Requirements:

- docker-compose

## Prepare setup

Create a `docker-compose.yaml` and `otel-collector-config.yml` file as seen below in a folder.

```yaml title="docker-compose.yaml"
name: renovate-otel-demo

services:
  # Jaeger for storing traces
  jaeger:
    image: jaegertracing/jaeger:2.11.0
    ports:
      - '16686:16686' # Web UI
      - '4317' # OTLP gRPC
      - '4318' # OTLP HTTP

  # Prometheus for storing metrics
  prometheus:
<<<<<<< HEAD
    image: prom/prometheus:v3.7.0
=======
    image: prom/prometheus:v3.7.1
>>>>>>> 47fa1a8c
    ports:
      - '9090:9090' # Web UI
      - '4318' # OTLP HTTP
    command:
      - --web.enable-otlp-receiver
      # Mirror these flags from the Dockerfile, because `command` overwrites the default flags.
      # https://github.com/prometheus/prometheus/blob/5b5fee08af4c73230b2dae35964816f7b3c29351/Dockerfile#L23-L24
      - --config.file=/etc/prometheus/prometheus.yml
      - --storage.tsdb.path=/prometheus

  otel-collector:
    # Using the Contrib version to access the spanmetrics connector.
    # If you don't need the spanmetrics connector, you can use the standard version
    image: otel/opentelemetry-collector-contrib:0.137.0
    volumes:
      - ./otel-collector-config.yml:/etc/otelcol-contrib/config.yaml
    ports:
      - '4318:4318' # OTLP HTTP ( exposed to the host )
      - '4317:4317' # OTLP gRPC ( exposed to the host )
    depends_on:
      - jaeger
      - prometheus
```

```yaml title="otel-collector-config.yml"
receivers:
  otlp:
    protocols:
      grpc:
        endpoint: 0.0.0.0:4317
      http:
        endpoint: 0.0.0.0:4318

exporters:
  otlp/jaeger:
    endpoint: jaeger:4317
    tls:
      insecure: true
  otlphttp/prometheus:
    endpoint: http://prometheus:9090/api/v1/otlp
  debug:
  # verbosity: normal

connectors:
  spanmetrics:
    histogram:
      exponential:
    dimensions:
      - name: http.method
        default: GET
      - name: http.status_code
      - name: http.host
    dimensions_cache_size: 1000
    aggregation_temporality: 'AGGREGATION_TEMPORALITY_CUMULATIVE'
    exemplars:
      enabled: true

processors:
  batch:

extensions:
  health_check:
  pprof:
  zpages:

service:
  extensions: [pprof, zpages, health_check]
  pipelines:
    traces:
      receivers: [otlp]
      exporters:
        - otlp/jaeger
        # Send traces to connector for metrics calculation
        - spanmetrics
        # Enable debug exporter to see traces in the logs
        #- debug
      processors: [batch]

    metrics:
      receivers:
        - otlp # Receive metrics from Renovate.
        - spanmetrics # Receive metrics calculated by the spanmetrics connector.
      processors: [batch]
      exporters:
        - otlphttp/prometheus
        # Enable debug exporter to see metrics in the logs
        # - debug
```

Start setup using this command inside the folder containing the files created in the earlier steps:

```
docker-compose up
```

This command will start:

- an [OpenTelemetry Collector](https://github.com/open-telemetry/opentelemetry-collector-contrib)
- an instance of [Jaeger for traces](https://www.jaegertracing.io/)
- and [Prometheus](https://prometheus.io/)

Jaeger will be now reachable under [http://localhost:16686](http://localhost:16686).

## Run Renovate with OpenTelemetry

To start Renovate with OpenTelemetry enabled run following command, after pointing to your `config.js` config file:

```
docker run \
  --rm \
  --network renovate-otel-demo_default \
  -e OTEL_EXPORTER_OTLP_ENDPOINT=http://otel-collector:4318 \
  -v "/path/to/your/config.js:/usr/src/app/config.js" \
  renovate/renovate:latest
```

You should now see `trace_id` and `span_id` fields in the logs.

```
 INFO: Repository finished (repository=org/example)
       "durationMs": 5574,
       "trace_id": "f9a4c33852333fc2a0fbdc163100c987",
       "span_id": "4ac1323eeaee
```

### Traces

Open now Jaeger under [http://localhost:16686](http://localhost:16686).

You should now be able to pick `renovate` under in the field `service` field.

![service picker](../assets/images/opentelemetry_pick_service.png)

Select `Find Traces` to search for all Renovate traces and then select one of the found traces to open the trace view.

![pick trace](../assets/images/opentelemetry_choose_trace.png)

You should be able to see now the full trace view which shows each HTTP request and internal spans.

![trace view](../assets/images/opentelemetry_trace_viewer.png)

### Metrics

Additional to the received traces some metrics are calculated.
This is achieved using the [spanmetrics connector](https://github.com/open-telemetry/opentelemetry-collector-contrib/tree/main/connector/spanmetricsconnector).
The previously implemented setup will produce following metrics, which pushed to [Prometheus](http://localhost:9090):

```
### Example of internal spans
traces_span_metrics_calls_total{http_method="GET", job="renovatebot.com/renovate", service_name="renovate", span_kind="SPAN_KIND_INTERNAL", span_name="repository", status_code="STATUS_CODE_UNSET"} 2
traces_span_metrics_calls_total{http_method="GET", job="renovatebot.com/renovate", service_name="renovate", span_kind="SPAN_KIND_INTERNAL", span_name="run", status_code="STATUS_CODE_UNSET"} 2

### Example of http calls from Renovate to external services
traces_span_metrics_calls_total{http_host="api.github.com:443", http_method="POST", http_status_code="200", job="renovatebot.com/renovate", service_name="renovate", span_kind="SPAN_KIND_CLIENT", span_name="POST", status_code="STATUS_CODE_UNSET"} 4


### Example histogram metrics
traces_span_metrics_duration_milliseconds_bucket{http_method="GET", job="renovatebot.com/renovate", le="8", service_name="renovate", span_kind="SPAN_KIND_INTERNAL", span_name="repository", status_code="STATUS_CODE_UNSET"} 0
...
traces_span_metrics_duration_milliseconds_bucket{http_method="GET", job="renovatebot.com/renovate", le="2000", service_name="renovate", span_kind="SPAN_KIND_INTERNAL", span_name="repository", status_code="STATUS_CODE_UNSET"} 0
traces_span_metrics_duration_milliseconds_bucket{http_method="GET", job="renovatebot.com/renovate", le="5000", service_name="renovate", span_kind="SPAN_KIND_INTERNAL", span_name="repository", status_code="STATUS_CODE_UNSET"} 1
traces_span_metrics_duration_milliseconds_bucket{http_method="GET", job="renovatebot.com/renovate", le="15000", service_name="renovate", span_kind="SPAN_KIND_INTERNAL", span_name="repository", status_code="STATUS_CODE_UNSET"} 1
traces_span_metrics_duration_milliseconds_bucket{http_method="GET", job="renovatebot.com/renovate", le="10000", service_name="renovate", span_kind="SPAN_KIND_INTERNAL", span_name="repository", status_code="STATUS_CODE_UNSET"} 1
traces_span_metrics_duration_milliseconds_bucket{http_method="GET", job="renovatebot.com/renovate", le="+Inf", service_name="renovate", span_kind="SPAN_KIND_INTERNAL", span_name="repository", status_code="STATUS_CODE_UNSET"} 1

traces_span_metrics_duration_milliseconds_sum{http_method="GET", job="renovatebot.com/renovate", service_name="renovate", span_kind="SPAN_KIND_INTERNAL", span_name="repository", status_code="STATUS_CODE_UNSET"} 4190.694209
traces_span_metrics_duration_milliseconds_count{http_method="GET", job="renovatebot.com/renovate", service_name="renovate", span_kind="SPAN_KIND_INTERNAL", span_name="repository", status_code="STATUS_CODE_UNSET"} 1
```

The [spanmetrics connector](https://github.com/open-telemetry/opentelemetry-collector-contrib/tree/main/connector/spanmetricsconnector) creates two sets of metrics.

#### Calls metric

At first there are the `traces_span_metrics_calls_total` metrics.
These metrics show how often _specific_ trace spans have been observed.

For example:

- `traces_span_metrics_calls_total{http_method="GET", job="renovatebot.com/renovate", service_name="renovate", span_kind="SPAN_KIND_INTERNAL", span_name="repositories", status_code="STATUS_CODE_UNSET"} 2` signals that 2 repositories have been renovated.
- `traces_span_metrics_calls_total{http_method="GET", job="renovatebot.com/renovate", service_name="renovate", span_kind="SPAN_KIND_INTERNAL", span_name="run", status_code="STATUS_CODE_UNSET"} 1` represents how often Renovate has been run.

If we combine this using the PrometheusQueryLanguage ( PromQL ), we can calculate the average count of repositories each Renovate run handles.

```
traces_span_metrics_calls_total{span_name="repository",service_name="renovate"} / traces_span_metrics_calls_total{span_name="run",service_name="renovate"}
```

These metrics are generated for HTTP call spans too:

```yaml
traces_span_metrics_calls_total{http_host="prometheus-community.github.io:443", http_method="GET", http_status_code="200", job="renovatebot.com/renovate", service_name="renovate", span_kind="SPAN_KIND_CLIENT", span_name="GET", status_code="STATUS_CODE_UNSET"} 5
```

#### Latency buckets

The second class of metrics exposed are the latency-focused buckets, that allow creating [heatmaps](https://grafana.com/docs/grafana/latest/basics/intro-histograms/#heatmaps).
A request is added to a backed if the latency is bigger than the bucket value (`le`). `request_duration => le`

As an example if we receive a request which need `1.533s` to complete get following metrics:

```
traces_span_metrics_duration_milliseconds_bucket{http_host="api.github.com:443",le="0.1"} 0
traces_span_metrics_duration_milliseconds_bucket{http_host="api.github.com:443",le="1"} 0
traces_span_metrics_duration_milliseconds_bucket{http_host="api.github.com:443",le="2"} 1
traces_span_metrics_duration_milliseconds_bucket{http_host="api.github.com:443",le="6"} 1
traces_span_metrics_duration_milliseconds_bucket{http_host="api.github.com:443",le="10"} 1
traces_span_metrics_duration_milliseconds_bucket{http_host="api.github.com:443",le="100"} 1
traces_span_metrics_duration_milliseconds_bucket{http_host="api.github.com:443",le="250"} 1
traces_span_metrics_duration_milliseconds_bucket{http_host="api.github.com:443",le="9.223372036854775e+12"} 1
traces_span_metrics_duration_milliseconds_bucket{http_host="api.github.com:443",le="+Inf"} 1
traces_span_metrics_duration_milliseconds_sum{http_host="api.github.com:443"} 1.533
traces_span_metrics_duration_milliseconds_count{http_host="api.github.com:443"} 1
```

Now we have another request which this time takes 10s to complete:

```
traces_span_metrics_duration_milliseconds_bucket{http_host="api.github.com:443",le="0.1"} 0
traces_span_metrics_duration_milliseconds_bucket{http_host="api.github.com:443",le="1"} 0
traces_span_metrics_duration_milliseconds_bucket{http_host="api.github.com:443",le="2"} 1
traces_span_metrics_duration_milliseconds_bucket{http_host="api.github.com:443",le="6"} 1
traces_span_metrics_duration_milliseconds_bucket{http_host="api.github.com:443",le="10"} 2
traces_span_metrics_duration_milliseconds_bucket{http_host="api.github.com:443",le="100"} 2
traces_span_metrics_duration_milliseconds_bucket{http_host="api.github.com:443",le="250"} 2
traces_span_metrics_duration_milliseconds_bucket{http_host="api.github.com:443",le="9.223372036854775e+12"} 2
traces_span_metrics_duration_milliseconds_bucket{http_host="api.github.com:443",le="+Inf"} 2
traces_span_metrics_duration_milliseconds_sum{http_host="api.github.com:443"} 11.533
traces_span_metrics_duration_milliseconds_count{http_host="api.github.com:443"} 2
```

More about the functionality can be found on the Prometheus page for [metric types](https://prometheus.io/docs/concepts/metric_types/#histogram).<|MERGE_RESOLUTION|>--- conflicted
+++ resolved
@@ -22,11 +22,7 @@
 
   # Prometheus for storing metrics
   prometheus:
-<<<<<<< HEAD
-    image: prom/prometheus:v3.7.0
-=======
     image: prom/prometheus:v3.7.1
->>>>>>> 47fa1a8c
     ports:
       - '9090:9090' # Web UI
       - '4318' # OTLP HTTP
